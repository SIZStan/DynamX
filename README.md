--- conflicted
+++ resolved
@@ -47,11 +47,7 @@
 + Stephen Gold, the creator of [Libbulletjme](https://github.com/stephengold/Libbulletjme) (the library used by DynamX to handle the physics). For his sympathy and his help
 + GreenPeople, for the 3d models he provided for DynamX
 + [DrawLife](https://discord.gg/tEWfWmASn6) and [StateMC](https://www.statemc.de/), for all the bug report, and their countless tests
-<<<<<<< HEAD
-+ Blacknite and MK, for their intensive use of DynamX and theirs helpful suggestions
-=======
 + Blacknite, Ertinox and MK, for their intensive use of DynamX and their helpful suggestions
->>>>>>> aafaa6f3
 + All the content creators (addons & content packs) for using DynamX and making wonderful things with it <3
 
 
