--- conflicted
+++ resolved
@@ -6,21 +6,16 @@
     "MixinChunk",
     "MixinEntity",
     "MixinEntityLivingBase",
-<<<<<<< HEAD
-    "MixinNetHandlerPlayServer",
-    "MixinEntityRenderer",
-    "MixinWorld"
-=======
     "MixinEntityPlayerSP",
     "MixinWorld",
     "MixinChunk",
     "MixinNetHandlerPlayServer"
->>>>>>> 059ecf2c
   ],
   "minVersion": "0.6",
   "server": [],
   "client": [
     "MixinRenderGlobal",
+    "MixinEntityRenderer",
     "MixinRenderManager"
   ]
 }