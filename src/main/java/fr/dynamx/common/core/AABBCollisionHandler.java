--- conflicted
+++ resolved
@@ -37,16 +37,8 @@
             entity.setEntityBoundingBox(entity.getEntityBoundingBox().offset(x, y, z));
             entity.resetPositionToBB();
             //new NullPointerException("WTF").printStackTrace();
-<<<<<<< HEAD
-        }
-        else
-        {
-            if (type == MoverType.PISTON)
-            {
-=======
         } else {
             if (type == MoverType.PISTON) {
->>>>>>> 120d847b
                 long i = entity.world.getTotalWorldTime();
 
                 if (i != entity.pistonDeltasGameTime) {
