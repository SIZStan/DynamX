--- conflicted
+++ resolved
@@ -57,11 +57,7 @@
         }
 
         public void handleCollision() {
-<<<<<<< HEAD
-            MinecraftForge.EVENT_BUS.post(new PhysicsEvent.PhysicsCollisionEvent(DynamXContext.getPhysicsWorld(), entityA, entityB, this));
-=======
             MinecraftForge.EVENT_BUS.post(new PhysicsEvent.PhysicsCollision(physicsWorld, entityA, entityB));
->>>>>>> a20a77d8
             if (entityA.getObjectIn() instanceof PhysicsEntity && entityB.getObjectIn() instanceof PhysicsEntity) {
                 if (entityA.getType().isBulletEntity()) {
                     ((PhysicsEntity<?>) entityA.getObjectIn()).onCollisionEnter(collisionEvent, entityA, entityB);
