--- conflicted
+++ resolved
@@ -117,13 +117,7 @@
                 if (wheelPhysics.isDrivingWheel()) {
                     if (strength != 0 && module.isEngaged() && Math.abs(handler.getSpeed(BaseVehiclePhysicsHandler.SpeedUnit.KMH)) < speedLimit) {
                         float power = (module.getEngine().getPowerOutputAtRevs());
-<<<<<<< HEAD
-                        wheelPhysicsHandler.accelerate(power * strength * 2);
-=======
-                        float speedRatio = 1.0f;
-                        speedRatio = MathHelper.clamp(speedRatio, 0, 1);
-                        wheelPhysics.accelerate(power * speedRatio * strength * 2);
->>>>>>> 09efc2f4
+                        wheelPhysics.accelerate(power * strength * 2);
                         isAccelerating = true;
                     } else
                         wheelPhysics.accelerate(0);
