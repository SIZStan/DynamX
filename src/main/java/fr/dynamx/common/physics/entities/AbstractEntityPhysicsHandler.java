package fr.dynamx.common.physics.entities;

import com.jme3.bounding.BoundingBox;
import com.jme3.bullet.collision.PhysicsCollisionObject;
import com.jme3.math.Quaternion;
import com.jme3.math.Vector3f;
import fr.dynamx.api.physics.entities.EntityPhysicsState;
import fr.dynamx.common.DynamXContext;
import fr.dynamx.common.entities.PhysicsEntity;
import fr.dynamx.utils.maths.DynamXGeometry;
import fr.dynamx.utils.optimization.QuaternionPool;
import fr.dynamx.utils.optimization.Vector3fPool;
import lombok.Getter;

import javax.annotation.Nullable;

/**
 * Physics handler of {@link PhysicsEntity}, supporting all types of {@link PhysicsCollisionObject} <br>
 * The physics handler is the bridge between the minecraft entity and the physics engine
 *
 * @param <T> The entity type
 * @param <P> The {@link PhysicsCollisionObject} type
 * @see EntityPhysicsHandler
 */
public abstract class AbstractEntityPhysicsHandler<T extends PhysicsEntity<?>, P extends PhysicsCollisionObject> {
    /**
     * The entity owning this physics handler
     */
    protected final T handledEntity;
    /**
     * The {@link PhysicsCollisionObject} managed by this physics handler
     */
    protected final P collisionObject;
    /**
     * The bounding box
     */
    @Getter
    private final BoundingBox boundingBox = new BoundingBox();
    /**
     * The activation state of the {@link PhysicsCollisionObject}
     */
    protected boolean isBodyActive;

    /**
     * The physics state of the object
     */
    private EntityPhysicsState physicsState = EntityPhysicsState.UNFREEZE;

    public AbstractEntityPhysicsHandler(T entity) {
        this.handledEntity = entity;
        this.collisionObject = createShape(entity.physicsPosition, entity.physicsRotation, entity.rotationYaw);
    }

    /**
     * Creates the {@link PhysicsCollisionObject} of this physics handler
     *
     * @param position      The spawn position
     * @param rotation      The spawn rotation
     * @param spawnRotation The spawn rotation yaw
     * @return The final collision object
     */
    protected abstract P createShape(Vector3f position, Quaternion rotation, float spawnRotation);

    /**
     * Adds the collision object to the physics world
     */
    public void addToWorld() {
        DynamXContext.getPhysicsWorld(handledEntity.world).addCollisionObject(collisionObject);
    }

    /**
     * Removes the collision object from the physics world
     */
    public void removePhysicsEntity() {
        if (collisionObject != null) {
            DynamXContext.getPhysicsWorld(handledEntity.world).removeCollisionObject(collisionObject);
        }
    }

    /**
     * Copy the current physics state from the collision object state
     */
    public void update() {
    }

    //TODO DOC
    public void postUpdate() {
        isBodyActive = collisionObject.isActive();

        Vector3f physicsPosition = collisionObject.getPhysicsLocation(Vector3fPool.get());
        Quaternion physicsRotation = collisionObject.getPhysicsRotation(QuaternionPool.get());
        Vector3f centerOfMass = getCenterOfMass();
        Vector3f pos = Vector3fPool.get(physicsPosition);
<<<<<<< HEAD
        if (getCenterOfMass() != null)
            pos.addLocal(DynamXGeometry.rotateVectorByQuaternion(getCenterOfMass(), physicsRotation).multLocal(-1));
        if(Vector3f.isValidVector(pos))
            collisionObject.getCollisionShape().boundingBox(pos, physicsRotation, boundingBox);
=======
        if (centerOfMass != null) { //TODO OPTIMIZE
            physicsPosition.addLocal(DynamXGeometry.rotateVectorByQuaternion(centerOfMass, physicsRotation));
            pos.addLocal(DynamXGeometry.rotateVectorByQuaternion(centerOfMass, physicsRotation).multLocal(-1));
        }
        handledEntity.physicsPosition.set(physicsPosition);
        handledEntity.physicsRotation.set(physicsRotation);
        collisionObject.getCollisionShape().boundingBox(pos, physicsRotation, boundingBox);
>>>>>>> b3f07db9

    }

    /**
     * If force is true, then entity sleeping will be disabled, used for driven vehicles <br>
     * Note : sleeping is an optimization so use this wisely
     */
    public void setForceActivation(boolean force) {
    }

    /**
     * Activates the entity physics <br>
     * If the rigid body is sleeping, it will stop sleeping <br>
     * Note : sleeping is an optimization so use this wisely
     */
    public void activate() {
        getCollisionObject().activate(true);
    }

    /**
     * @return The activation state of the {@link PhysicsCollisionObject}
     */
    public boolean isBodyActive() {
        return isBodyActive;
    }

    /**
     * @return The entity owning this physics handler
     */
    public T getHandledEntity() {
        return handledEntity;
    }

    /**
     * @deprecated will be removed, replaced by getHandledEntity
     */
    @Deprecated
    public T getPhysicsEntity() {
        return handledEntity;
    }

    /**
     * @return The {@link PhysicsCollisionObject} managed by this physics handler
     */
    public P getCollisionObject() {
        return collisionObject;
    }

    /**
     * @return The physics state of the object
     */
    public EntityPhysicsState getPhysicsState() {
        return physicsState;
    }

    /**
     * Sets the physics state of the object
     */
    public void setPhysicsState(EntityPhysicsState physicsState) {
        this.physicsState = physicsState;
    }

    /**
     * @return The center of mass of the object, or null if (0, 0, 0)
     */
    @Nullable
    public Vector3f getCenterOfMass() {
        return null;
    }

    /**
     * todo update doc
     * Sets the physics position, the physics rotation and the velocities <br>
     * Used for network sync
     */
    public void updatePhysicsState(Vector3f pos, Quaternion rotation, Vector3f linearVel, Vector3f rotationalVel) {
        Vector3f centerOfMass = getCenterOfMass();
        if (centerOfMass != null)
            pos.addLocal(DynamXGeometry.rotateVectorByQuaternion(centerOfMass, rotation).multLocal(-1));

        setPhysicsPosition(pos);
        setPhysicsRotation(rotation);
        setLinearVelocity(linearVel);
        setAngularVelocity(rotationalVel);
    }

    /**
     * Adjusts the physics position and velocity to match the given pos, and sets the physics rotation and velocities
     */
    public void updatePhysicsStateFromNet(Vector3f pos, Quaternion rotation, Vector3f linearVel, Vector3f rotationalVel) {
        Vector3f centerOfMass = getCenterOfMass();
        //if (centerOfMass != null)
          //  pos.addLocal(DynamXGeometry.rotateVectorByQuaternion(centerOfMass, rotation).multLocal(-1));

        linearVel.addLocal(pos.subtract(handledEntity.physicsPosition));
        setLinearVelocity(linearVel);

        setPhysicsRotation(rotation);
        setAngularVelocity(rotationalVel);
    }

    //TODO DOC
    public Vector3f getPosition() {
        return handledEntity.physicsPosition;
    }

    public Quaternion getRotation() {
        return handledEntity.physicsRotation;
    }

    /**
     * Sets the position in the physics world
     */
    public abstract void setPhysicsPosition(Vector3f position);

    /**
     * Sets the rotation in the physics world
     */
    public abstract void setPhysicsRotation(Quaternion rotation);

    /**
     * @return the velocity in the physics world
     */
    public abstract Vector3f getLinearVelocity();

    /**
     * @return the angular/rotational velocity in the physics world
     */
    public abstract Vector3f getAngularVelocity();

    /**
     * Sets the velocity in the physics world
     */
    public abstract void setLinearVelocity(Vector3f velocity);

    /**
     * Sets the angular/rotational velocity in the physics world
     */
    public abstract void setAngularVelocity(Vector3f velocity);

    /**
     * Applies a force on this entity <br>
     * Does not affect the entity if it's not moving (lets the entity sleep)
     */
    public abstract void applyForce(Vector3f at, Vector3f force);

    /**
     * Applies a torque on this entity <br>
     * Does not affect the entity if it's not moving (lets the entity sleep)
     */
    public abstract void applyTorque(Vector3f force);

    /**
     * Applies an impulse on this entity <br>
     * Will prevent the entity from sleeping
     */
    public abstract void applyImpulse(Vector3f at, Vector3f force);

    /**
     * Applies a torque impulse on this entity <br>
     * Will prevent the entity from sleeping
     */
    public abstract void applyTorqueImpulse(Vector3f force);

    /**
     * Freezes the object : disables the physics by setting the collision object as kinematic <br>
     * Used internally by the {@link fr.dynamx.api.physics.IPhysicsWorld} <br>
     * Depends on the {@link EntityPhysicsState}
     *
     * @param freeze The frozen state of this object
     */
    public abstract void setFreezePhysics(boolean freeze);
}<|MERGE_RESOLUTION|>--- conflicted
+++ resolved
@@ -91,12 +91,6 @@
         Quaternion physicsRotation = collisionObject.getPhysicsRotation(QuaternionPool.get());
         Vector3f centerOfMass = getCenterOfMass();
         Vector3f pos = Vector3fPool.get(physicsPosition);
-<<<<<<< HEAD
-        if (getCenterOfMass() != null)
-            pos.addLocal(DynamXGeometry.rotateVectorByQuaternion(getCenterOfMass(), physicsRotation).multLocal(-1));
-        if(Vector3f.isValidVector(pos))
-            collisionObject.getCollisionShape().boundingBox(pos, physicsRotation, boundingBox);
-=======
         if (centerOfMass != null) { //TODO OPTIMIZE
             physicsPosition.addLocal(DynamXGeometry.rotateVectorByQuaternion(centerOfMass, physicsRotation));
             pos.addLocal(DynamXGeometry.rotateVectorByQuaternion(centerOfMass, physicsRotation).multLocal(-1));
@@ -104,7 +98,6 @@
         handledEntity.physicsPosition.set(physicsPosition);
         handledEntity.physicsRotation.set(physicsRotation);
         collisionObject.getCollisionShape().boundingBox(pos, physicsRotation, boundingBox);
->>>>>>> b3f07db9
 
     }
 
