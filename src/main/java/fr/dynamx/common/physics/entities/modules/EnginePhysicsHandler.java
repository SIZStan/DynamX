--- conflicted
+++ resolved
@@ -72,12 +72,9 @@
         }
         updateMovement();
         setEngineStarted(module.isEngineStarted());
-        if(gearBoxHandler != null)
-<<<<<<< HEAD
+        if(gearBoxHandler != null) {
             gearBoxHandler.update(accelerationForce);
-=======
-        gearBoxHandler.update(accelerationForce);
->>>>>>> b3f07db9
+        }
     }
 
     public void updateTurn0() {
