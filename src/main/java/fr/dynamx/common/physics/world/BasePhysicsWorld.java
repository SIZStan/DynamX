--- conflicted
+++ resolved
@@ -116,11 +116,7 @@
     /**
      * Ticks the physics world
      *
-<<<<<<< HEAD
-     * @param profiler The current profiler
-=======
      * @param profiler        The current profiler
->>>>>>> db537121
      * @param syncThreadsLock Semaphore to acquire when getting the positions from the physics engine to the minecraft thread. Can be null if the physics are in the minecraft thread
      */
     protected void stepSimulationImpl(Profiler profiler, Semaphore syncThreadsLock) {
@@ -201,20 +197,11 @@
         entities.forEach(e -> {
             QuaternionPool.openPool();
             Vector3fPool.openPool();
-            if(syncThreadsLock != null) {
-                try {
-                    syncThreadsLock.acquire();
-                } catch (InterruptedException ignored) {
-                    //System.out.println("Inter 1 !");
-                }
-            }
             try {
                 e.getSynchronizer().onPostPhysicsTick(profiler);
             } catch (Exception ex) {
                 throw new PhysicsEntityException(e, "postPhysicsTick", ex);
             }
-            if(syncThreadsLock != null)
-                syncThreadsLock.release();
             QuaternionPool.closePool();
             Vector3fPool.closePool();
         });
