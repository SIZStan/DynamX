package fr.dynamx.common.contentpack.loader;

import fr.aym.acslib.api.services.ErrorManagerService;
import fr.dynamx.api.contentpack.object.IInfoOwner;
import fr.dynamx.api.contentpack.object.INamedObject;
import fr.dynamx.api.contentpack.object.IShapeContainer;
import fr.dynamx.api.contentpack.object.subinfo.ISubInfoType;
import fr.dynamx.api.contentpack.object.subinfo.ISubInfoTypeOwner;
import fr.dynamx.api.contentpack.registry.IPackFilePropertyFixer;
import fr.dynamx.api.contentpack.registry.SubInfoTypeEntry;
import fr.dynamx.common.DynamXMain;
import fr.dynamx.common.contentpack.sync.PackSyncHandler;
import fr.dynamx.utils.errors.DynamXErrorManager;
import net.minecraftforge.fml.common.ProgressManager;

import javax.annotation.Nullable;
import java.io.BufferedReader;
import java.io.IOException;
import java.io.UnsupportedEncodingException;
import java.nio.charset.StandardCharsets;
import java.util.ArrayList;
import java.util.HashMap;
import java.util.List;
import java.util.Map;
import java.util.function.BiFunction;
import java.util.function.Predicate;

/**
 * Automatic loader of specific named objects
 *
 * @param <T> The objects class
 * @param <A> The object type if it's an {@link ISubInfoTypeOwner} and you use a {@link SubInfoTypesRegistry}, or {@link fr.dynamx.api.contentpack.object.subinfo.ISubInfoTypeOwner.Empty}
 * @see INamedObject
 * @see ObjectLoader
 */
public class InfoLoader<T extends INamedObject, A extends ISubInfoTypeOwner<?>> {
    /**
     * Optional dependency matcher : <br>
     * Optional blocks are blocks depending on addons that don't throw errors and that are ignored when their dependency isn't loaded.
     */
    public static final Predicate<String> optionalDependencyMatcher = s -> s.equals("Op") || s.equals("OptionalDependency");
    /**
     * Loaded objects, identified by their full name
     */
    protected final Map<String, T> infos = new HashMap<>();
    /**
     * The prefix used to detect associated .dnx files
     */
    protected final String prefix;
    /**
     * A function matching an object packName and name with its object class
     */
    protected final BiFunction<String, String, T> assetCreator;
    /**
     * SubInfoTypesRegistry for this object
     */
    protected final SubInfoTypesRegistry<A> infoTypesRegistry;

    /**
     * @param prefix       The prefix used to detect associated .dnx files
     * @param assetCreator A function matching an object packName and name with its object class
     */
    public InfoLoader(String prefix, BiFunction<String, String, T> assetCreator, @Nullable SubInfoTypesRegistry<A> infoTypesRegistry) {
        this.prefix = prefix;
        this.assetCreator = assetCreator;
        this.infoTypesRegistry = infoTypesRegistry;
    }

    /**
     * @return The prefix used to detect associated .dnx files
     */
    public String getPrefix() {
        return prefix;
    }

    /**
     * Clears infos, used for hot reload
     *
     * @param hot If it's an hot reload
     */
    public void clear(boolean hot) {
        infos.clear();
    }

    /**
     * Loads a file, only if the prefix matches with this object
     *
     * @param loadingPack The pack owning the object
     * @param configName  The object's name
     * @param inputStream The object file
     * @param hot         If it's an hot reload
     * @return True if this InfoLoader has loaded this object
     * @throws IOException If an error occurs while reading the stream
     */
    public boolean load(String loadingPack, String configName, BufferedReader inputStream, boolean hot) throws IOException {
        if (configName.startsWith(prefix)) {
            T info = assetCreator.apply(loadingPack, configName);
            if (infos.containsKey(info.getFullName()))
                throw new IllegalArgumentException("Found a duplicated pack file " + configName + " in pack " + loadingPack + " !");
            readInfo(inputStream, info);
            loadItems(info, hot);
            return true;
        }
        return false;
    }

    /**
     * Reads the inputStream into the info object
     *
     * @param reader The object file
     * @param info   The loading info
     */
    @SuppressWarnings("unchecked")
    protected void readInfo(BufferedReader reader, INamedObject info) throws IOException {
        if (info instanceof ISubInfoTypeOwner<?>)
            readInfoWithSubInfos((A) info, reader);
        else {
            List<PackFilePropertyData<?>> foundProperties = new ArrayList<>();
            String s;
            boolean inComment = false;
            while ((s = reader.readLine()) != null) {
                s = s.trim();
                if (s.endsWith("*/")) {
                    if (inComment)
                        inComment = false;
                    else {
                        //DynamXMain.log.error("Illegal multi-line comment end in " + info.getFullName() + " : " + s);
                        DynamXErrorManager.addError(info.getPackName(), "syntax_error", ErrorManagerService.ErrorLevel.HIGH, info.getName(), "Illegal multi-line comment end in line " + s + ", property skipped");
                    }
                } else if (inComment && s.contains("}")) {
                    //DynamXMain.log.error("Found a never ending multi-line comment in " + info.getFullName());
                    DynamXErrorManager.addError(info.getPackName(), "syntax_error", ErrorManagerService.ErrorLevel.FATAL, info.getName(), "Found a never ending multi-line comment, some properties may be missing in-game");
                } else if (!inComment && !s.startsWith("//")) {
                    if (s.startsWith("/*")) {
                        inComment = true;
                    } else if (s.contains("}")) //End of sub property
                        break;
                    else
                        readLineProperty(foundProperties, info, s);
                }
            }
            if (inComment) {
                //DynamXMain.log.error("Found a never ending multi-line comment in " + info.getFullName());
                DynamXErrorManager.addError(info.getPackName(), "syntax_error", ErrorManagerService.ErrorLevel.FATAL, info.getName(), "Found a never ending multi-line comment, some properties may be missing in-game");
            }
            SubInfoTypeAnnotationCache.getOrLoadData(info.getClass()).values().forEach(p -> {
                if (p.isRequired() && !foundProperties.contains(p)) {
                    DynamXErrorManager.addError(info.getPackName(), "required_property", ErrorManagerService.ErrorLevel.HIGH, info.getName(), p.getConfigFieldName());
                }
            });
        }
    }

    /**
     * Loads the contents of the input reader into the loading object <br>
     * Supports recursive loading of {@link fr.dynamx.api.contentpack.object.subinfo.SubInfoType}s
     *
     * @param obj    The object to load
     * @param reader The data of the object
     * @throws IOException If a reading error occurs
     */
    protected void readInfoWithSubInfos(A obj, BufferedReader reader) throws IOException {
        List<PackFilePropertyData<?>> foundProperties = obj.getInitiallyConfiguredProperties();
        //Read the category
        String s;
        boolean inComment = false;
        while ((s = reader.readLine()) != null) {
            s = s.trim();
            if (s.endsWith("*/")) {
                if (inComment)
                    inComment = false;
                else {
                    //DynamXMain.log.error("Illegal multi-line comment end in " + obj.getFullName() + " : " + s);
                    DynamXErrorManager.addError(obj.getPackName(), "syntax_error", ErrorManagerService.ErrorLevel.HIGH, obj.getName(), "Illegal multi-line comment end in line " + s + ", property skipped");
                }
            } else if (!inComment && !s.startsWith("//")) {
                if (s.startsWith("/*")) {
                    inComment = true;
                } else if (s.contains("{")) { //New sub property
                    String name = s.replace("{", "").trim();
                    ISubInfoType<A> type = getClassForPropertyOwner(obj, name);
                    if (type != null) { //Read all properties of type
                        readInfo(reader, type);
                        type.appendTo(obj);
                    } else //Skip invalid properties
                        while ((s = reader.readLine()) != null && !s.contains("}")) ;
                } else if (s.contains("}")) {//End of sub property
                    break;
                } else {
                    readLineProperty(foundProperties, obj, s);
                }
            }
        }
        if (inComment) {
            //DynamXMain.log.error("Found a never ending multi-line comment in " + obj.getFullName());
            DynamXErrorManager.addError(obj.getPackName(), "syntax_error", ErrorManagerService.ErrorLevel.FATAL, obj.getName(), "Found a never ending multi-line comment, some properties may be missing in-game");
        }

        SubInfoTypeAnnotationCache.getOrLoadData(obj.getClass()).values().forEach(p -> {
            if (p.isRequired() && !foundProperties.contains(p)) {
                DynamXErrorManager.addError(obj.getPackName(), "required_property", ErrorManagerService.ErrorLevel.HIGH, obj.getName(), p.getConfigFieldName());
            }
        });
    }

    /**
     * Parsed the given line, adding any found (and loaded) property in the foundProperties list <br>
     * It is assumed that the line is not a comment
     *
     * @param foundProperties The list of found properties
     * @param obj             The currently read object
     * @param line            The line to parse
     * @see fr.dynamx.api.contentpack.registry.PackFileProperty
     */
    protected void readLineProperty(List<PackFilePropertyData<?>> foundProperties, INamedObject obj, String line) {
        if (line.contains(":")) {
            int index = line.indexOf(':');
            String key = line.substring(0, index).trim();
            String value = line.substring(index + 1).trim();
            IPackFilePropertyFixer propertyFixer = infoTypesRegistry.getSubInfoTypePropertiesFixer(obj.getClass());
            if (propertyFixer != null) {
                IPackFilePropertyFixer.FixResult fixResult = propertyFixer.fixInputField(obj, key, value);
                if (fixResult != null) {
                    if (fixResult.isDeprecation()) {
                        INamedObject parent = obj;
                        if(parent instanceof ISubInfoType)
                            parent = ((ISubInfoType<?>) parent).getRootOwner();
                        DynamXErrorManager.addError(obj.getPackName(), "deprecated_prop", ErrorManagerService.ErrorLevel.LOW, parent.getName(), "Deprecated config key found " + key + " in " + obj.getName()+". You should now use " + fixResult.newKey());
                    }
                    key = fixResult.newKey();
                    value = fixResult.newValue(value);
                }
            }
            PackFilePropertyData<?> d = setFieldValue(obj, key, value);
            if (d != null) foundProperties.add(d);
        } else if (!line.isEmpty()) {
            //DynamXMain.log.warn("Illegal line content (not a comment, not a property) in " + obj.getFullName() + " : " + line);
            DynamXErrorManager.addError(obj.getPackName(), "syntax_error", ErrorManagerService.ErrorLevel.LOW, obj.getName(), "Missing ':' on line " + line + ", and not a comment");
        }
    }

    /**
     * Sets the value of the field corresponding to "key"
     *
     * @param obj   The object
     * @param key   The name of the java field, should correspond to one {@link fr.dynamx.api.contentpack.registry.PackFileProperty}
     * @param value The string value of the field, automatically parsed via the {@link fr.dynamx.api.contentpack.registry.DefinitionType}
     */
    protected PackFilePropertyData<?> setFieldValue(INamedObject obj, String key, String value) {
        try {
            PackFilePropertyData<?> data = SubInfoTypeAnnotationCache.getFieldFor(obj, key);
            if (data == null) {
                INamedObject parent = obj;
                if(parent instanceof ISubInfoType)
                    parent = ((ISubInfoType<?>) parent).getRootOwner();
                DynamXErrorManager.addError(obj.getPackName(), "missing_prop", ErrorManagerService.ErrorLevel.HIGH, parent.getName(), "PackFileProperty with name " + key + " does not exists in part " + obj.getName());
                return null;
            }
            return data.apply(obj, value);
        } catch (IllegalAccessException e) {
            throw new IllegalArgumentException("Invalid key " + key + " for " + obj.getFullName(), e);
        }
    }

    /**
     * @param name The name of the sub info type
     * @return The {@link ISubInfoType} corresponding to the given key, or null if not sub info type was found (an error is logged)
     * @throws IllegalArgumentException if the corresponding info type was not found
     * @see SubInfoTypesRegistry
     */
    @Nullable
    protected ISubInfoType<A> getClassForPropertyOwner(A obj, String name) {
        String[] tags = name.split("#");
        for (SubInfoTypeEntry<A> type : infoTypesRegistry.getRegisteredEntries()) {
            if (type.matches(tags[0]))
                return type.create(obj, tags[0]);
        }
        if (tags.length > 1 && optionalDependencyMatcher.test(tags[1])) {
            DynamXMain.log.debug("Ignoring optional block " + name + " in " + obj);
        } else {
            //DynamXMain.log.error("Unknown sub property " + tags[0] + " in " + obj.getFullName());
            DynamXErrorManager.addError(obj.getPackName(), "unknown_sub_info", ErrorManagerService.ErrorLevel.HIGH, obj.getName(), name);
        }
        return null;
    }

    /**
     * Puts the info into infos map, and updates other references to this objects (in {@link IInfoOwner}s for example)
     */
    public void loadItems(T info, boolean hot) {
        info.onComplete(hot);
        infos.put(info.getFullName(), info);
    }

    /**
     * @return True if postLoad() should be called
     */
    public boolean hasPostLoad() {
        return !infos.isEmpty() && infos.values().iterator().next() instanceof IShapeContainer;
    }

    /**
     * Used to compute shapes of {@link IShapeContainer}s
     *
     * @param hot True if it's an hot reload
     */
    public void postLoad(boolean hot) {
        if (hasPostLoad()) {
            ProgressManager.ProgressBar bar1 = ProgressManager.push("Generating " + getPrefix() + " shapes", infos.size());
            for (T info : infos.values()) {
                bar1.step(info.getFullName());
                try {
                    ((IShapeContainer) info).generateShape();
                } catch (Exception e) {
<<<<<<< HEAD
                    ((IShapedObject) info).setShapeErrored();
                    //DynamXMain.log.fatal("Cannot load physics collision shape of " + info.getFullName() + " !", e);
                    DynamXErrorManager.addError(info.getPackName(), "collision_shape_error", ErrorManagerService.ErrorLevel.FATAL, info.getName(), null, e);
=======
                    ((IShapeContainer) info).markFailedShape();
                    DynamXMain.log.fatal("Cannot load physics collision shape of " + info.getFullName() + " !", e);
                    DynamXContext.getErrorTracker().addError(DynamXLoadingTasks.PACK, info.getPackName(), info.getFullName(), "Cannot load physics collision shape !", ErrorTrackingService.TrackedErrorLevel.HIGH);
>>>>>>> da7e7fd6
                }
            }
            ProgressManager.pop(bar1);
        }
    }

    /**
     * @return The info from the info's full name, or null
     */
    @Nullable
    public T findInfo(String infoFullName) {
        return infos.get(infoFullName);
    }

    /**
     * @return Returns all owned infos
     */
    public Map<String, T> getInfos() {
        return infos;
    }

    /**
     * @return True if no info is registered
     */
    public boolean isEmpty() {
        return infos.isEmpty();
    }

    /**
     * Computes uniques hash for each object <br>
     * Permits to keep same objects on server and client sides
     *
     * @param hacheur The object hash algorithm
     * @param data    A map where you should put all hash, named by the objects names
     */
    public void hashObjects(PackSyncHandler hacheur, Map<String, byte[]> data) {
        getInfos().values().forEach((ob) -> data.put(ob.getFullName(), hacheur.hash(ob)));
    }

    /**
     * Writes objects data <br>
     * Permits to keep same objects on server and client sides
     *
     * @param objects The objects to encode, all names are prefixed by the type of delta (one character)
     * @param out     A map where you should put all hash, named by the objects names
     */
    public void encodeObjects(List<String> objects, Map<String, byte[]> out) {
        objects.forEach(o -> {
            if (o.charAt(0) == '*' || o.charAt(0) == '-') {
                T object = findInfo(o.substring(1));
                if (object == null) {
                    throw new IllegalArgumentException("Object " + o.substring(1) + " not found for pack sync in " + getPrefix());
                }
                encodeAObject(out, o, object);
            } else if (o.charAt(0) == '+') {
                out.put(o, new byte[0]);
            } else {
                throw new IllegalArgumentException("Wrong delta : " + o);
            }
        });
    }

    /**
     * Writes an object data <br>
     * Permits to keep same objects on server and client sides
     *
     * @param objectKey The object name, prefixed by the type of delta (one character)
     * @param object    The object to encode
     * @param into      A map where the hash is added, named by the object name
     */
    protected void encodeAObject(Map<String, byte[]> into, String objectKey, INamedObject object) {
        StringBuilder sdata = new StringBuilder();
        Map<String, PackFilePropertyData<?>> data = SubInfoTypeAnnotationCache.getOrLoadData(object.getClass());
        data.forEach((n, p) ->
        {
            try {
                p.getField().setAccessible(true);
                Object e = p.getField().get(object);
                if (e != null)
                    sdata.append(p.getType().toValue(e));
                else
                    sdata.append("null");
                sdata.append("\n");
                p.getField().setAccessible(false);
            } catch (Exception e) {
                throw new RuntimeException("Cannot read  " + object.getFullName() + " : failed on " + n, e);
            }
        });
        into.put(objectKey, sdata.toString().getBytes(StandardCharsets.UTF_8));
    }

    /**
     * Overrides owned objects wih new delta <br>
     * Permits to keep same objects on server and client sides
     *
     * @param objects The objects to read, all names are prefixed by the type of delta (one character)
     */
    public void receiveObjects(Map<String, byte[]> objects) {
        objects.forEach((o, d) -> {
            String of = o.substring(1);
            String pack = of.substring(0, of.indexOf('.'));
            String object = of.substring(of.indexOf('.') + 1);
            if (o.charAt(0) == '*' || o.charAt(0) == '-') {
                T obj = o.charAt(0) == '*' ? findInfo(of) : assetCreator.apply(pack, object);
                if (obj == null)
                    throw new IllegalArgumentException("Object " + o.substring(1) + " not found for pack sync in " + getPrefix());
                try {
                    decodeAObject(obj, d);
                    loadItems(obj, o.charAt(0) == '*');
                } catch (UnsupportedEncodingException e) {
                    throw new RuntimeException("Cannot decode  " + of, e);
                }
            } else if (o.charAt(0) == '+') {
                if (!infos.containsKey(of))
                    DynamXMain.log.warn("[PACK_SYNC] Cannot remove " + of + " : not found x)");
                infos.remove(of);
            } else {
                throw new IllegalArgumentException("Wrong delta : " + o);
            }
        });
        postLoad(true);
        DynamXMain.log.info("[PACK_SYNC] Synced " + getPrefix());
    }

    /**
     * Overrides the object wih new delta <br>
     * Permits to keep same objects on server and client sides
     *
     * @param obj     The object to override
     * @param dataStr The object data
     */
    protected void decodeAObject(INamedObject obj, byte[] dataStr) throws UnsupportedEncodingException {
        Map<String, PackFilePropertyData<?>> data = SubInfoTypeAnnotationCache.getOrLoadData(obj.getClass());
        String[] split = new String(dataStr, StandardCharsets.UTF_8).split("\n");
        int i = 0;
        if (split.length != data.size()) {
            throw new IllegalStateException("Wrong number of properties srv " + split.length + " cli " + data.size());
        }
        for (Map.Entry<String, PackFilePropertyData<?>> entry : data.entrySet()) {
            String n = entry.getKey();
            setFieldValue(obj, n, split[i]);
            i++;
        }
    }

    @Nullable
    public SubInfoTypesRegistry<A> getSubInfoTypesRegistry() {
        return infoTypesRegistry;
    }

    /**
     * @throws IllegalArgumentException If this object does not support sub info types or if this {@link SubInfoTypeEntry} is duplicated
     * @deprecated Use {@link fr.dynamx.api.contentpack.registry.RegisteredSubInfoType} annotation
     */
    @Deprecated
    public void addSubInfoType(SubInfoTypeEntry<A> entry) {
        if (infoTypesRegistry == null)
            throw new IllegalArgumentException("This object does not support sub info types !");
        infoTypesRegistry.addSubInfoType(entry);
    }

    public boolean hasSubInfoTypesRegistry() {
        return infoTypesRegistry != null;
    }
}<|MERGE_RESOLUTION|>--- conflicted
+++ resolved
@@ -312,15 +312,9 @@
                 try {
                     ((IShapeContainer) info).generateShape();
                 } catch (Exception e) {
-<<<<<<< HEAD
-                    ((IShapedObject) info).setShapeErrored();
+                    ((IShapeContainer) info).markFailedShape();
                     //DynamXMain.log.fatal("Cannot load physics collision shape of " + info.getFullName() + " !", e);
                     DynamXErrorManager.addError(info.getPackName(), "collision_shape_error", ErrorManagerService.ErrorLevel.FATAL, info.getName(), null, e);
-=======
-                    ((IShapeContainer) info).markFailedShape();
-                    DynamXMain.log.fatal("Cannot load physics collision shape of " + info.getFullName() + " !", e);
-                    DynamXContext.getErrorTracker().addError(DynamXLoadingTasks.PACK, info.getPackName(), info.getFullName(), "Cannot load physics collision shape !", ErrorTrackingService.TrackedErrorLevel.HIGH);
->>>>>>> da7e7fd6
                 }
             }
             ProgressManager.pop(bar1);
