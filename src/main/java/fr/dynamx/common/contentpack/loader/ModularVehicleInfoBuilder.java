--- conflicted
+++ resolved
@@ -35,8 +35,7 @@
  * Builder of {@link ModularVehicleInfo} <br>
  * Responsible for loading all the configuration/properties of the vehicle and creating a final object
  */
-<<<<<<< HEAD
-public class ModularVehicleInfoBuilder extends SubInfoTypeOwner.Vehicle implements IShapedObject, INamedObject, ParticleEmitterInfo.IParticleEmitterContainer {
+public class ModularVehicleInfoBuilder extends SubInfoTypeOwner.Vehicle implements IShapeContainer, INamedObject, ParticleEmitterInfo.IParticleEmitterContainer {
     @IPackFilePropertyFixer.PackFilePropertyFixer(registries = SubInfoTypeRegistries.WHEELED_VEHICLES)
     public static final IPackFilePropertyFixer PROPERTY_FIXER = (object, key, value) -> {
         if ("UseHullShape".equals(key))
@@ -44,9 +43,6 @@
         return null;
     };
 
-=======
-public class ModularVehicleInfoBuilder extends SubInfoTypeOwner.Vehicle implements IShapeContainer, INamedObject, ParticleEmitterInfo.IParticleEmitterContainer {
->>>>>>> da7e7fd6
     private final String packName, fileName;
 
     @PackFileProperty(configNames = "Name")
