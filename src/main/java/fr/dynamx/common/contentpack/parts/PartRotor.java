package fr.dynamx.common.contentpack.parts;

import com.jme3.math.Quaternion;
import com.jme3.math.Vector3f;
import fr.dynamx.api.contentpack.object.part.BasePart;
import fr.dynamx.api.contentpack.object.part.IDrawablePart;
import fr.dynamx.api.contentpack.registry.PackFileProperty;
import fr.dynamx.api.contentpack.registry.RegisteredSubInfoType;
import fr.dynamx.api.contentpack.registry.SubInfoTypeRegistries;
import fr.dynamx.api.entities.modules.ModuleListBuilder;
import fr.dynamx.api.events.PhysicsEntityEvent;
import fr.dynamx.api.events.VehicleEntityEvent;
import fr.dynamx.client.renders.RenderPhysicsEntity;
import fr.dynamx.client.renders.model.renderer.DxModelRenderer;
import fr.dynamx.client.renders.model.renderer.ObjModelRenderer;
import fr.dynamx.client.renders.model.renderer.ObjObjectRenderer;
import fr.dynamx.client.renders.vehicle.RenderBaseVehicle;
import fr.dynamx.common.DynamXContext;
import fr.dynamx.common.contentpack.type.vehicle.ModularVehicleInfo;
import fr.dynamx.common.entities.BaseVehicleEntity;
import fr.dynamx.common.entities.PackPhysicsEntity;
import fr.dynamx.common.entities.modules.HelicopterRotorModule;
import fr.dynamx.common.entities.modules.engines.BoatPropellerModule;
import fr.dynamx.common.entities.modules.engines.CarEngineModule;
import fr.dynamx.common.entities.vehicles.HelicopterEntity;
import fr.dynamx.utils.debug.DynamXDebugOption;
import fr.dynamx.utils.debug.DynamXDebugOptions;
import fr.dynamx.utils.optimization.GlQuaternionPool;
import lombok.Getter;
import net.minecraft.client.renderer.GlStateManager;
import net.minecraftforge.common.MinecraftForge;
import net.minecraftforge.fml.relauncher.Side;
import net.minecraftforge.fml.relauncher.SideOnly;

import javax.annotation.Nullable;


@RegisteredSubInfoType(name = "rotor", registries = {SubInfoTypeRegistries.HELICOPTER, SubInfoTypeRegistries.BOATS}, strictName = false)
public class PartRotor extends BasePart<ModularVehicleInfo> implements IDrawablePart<BaseVehicleEntity<?>> {
    @Getter
    @PackFileProperty(configNames = "Rotation", required = false, defaultValue = "none")
    protected Quaternion rotation;
    @Getter
    @PackFileProperty(configNames = "RotationAxis", required = false, defaultValue = "0, 1, 0")
    protected Vector3f rotationAxis = new Vector3f(0, 1, 0);
    @Getter
    @PackFileProperty(configNames = "RotationSpeed", required = false, defaultValue = "0.0")
    protected float rotationSpeed = 15.0f;
    @Getter
    @PackFileProperty(configNames = "PartName")
    protected String partName = "Rotor";
    /*@Getter
    @PackFileProperty(configNames = "Type", required = false, defaultValue = "PROPELLER")
    protected RotorType type = RotorType.PROPELLER;*/

    @Override
    public void appendTo(ModularVehicleInfo owner) {
        super.appendTo(owner);
    }

    @Override
    public void addModules(PackPhysicsEntity<?, ?> entity, ModuleListBuilder modules) {
        if (!modules.hasModuleOfClass(HelicopterRotorModule.class) && entity instanceof HelicopterEntity) {
            modules.add(new HelicopterRotorModule((BaseVehicleEntity<?>) entity));
        }
    }

    public PartRotor(ModularVehicleInfo owner, String partName) {
        super(owner, partName);
    }

    @Override
    public DynamXDebugOption getDebugOption() {
        return DynamXDebugOptions.ROTORS;
    }

    @Override
    public String getName() {
        return "PartRotor named " + getPartName();
    }

    @Override
    public void drawParts(@Nullable BaseVehicleEntity<?> entity, RenderPhysicsEntity<?> render, ModularVehicleInfo packInfo, byte textureId, float partialTicks, boolean forceVanillaRender) {
        DxModelRenderer vehicleModel = DynamXContext.getDxModelRegistry().getModel(packInfo.getModel());
        if (MinecraftForge.EVENT_BUS.post(new VehicleEntityEvent.Render(VehicleEntityEvent.Render.Type.PROPULSION, (RenderBaseVehicle<?>) render, entity, PhysicsEntityEvent.Phase.PRE, partialTicks, vehicleModel)))
            return;
        packInfo.getPartsByType(PartRotor.class).forEach(partRotor ->
                renderRotor(render, partRotor, partialTicks, entity, packInfo, textureId, vehicleModel)
        );
        MinecraftForge.EVENT_BUS.post(new VehicleEntityEvent.Render(VehicleEntityEvent.Render.Type.PROPULSION, (RenderBaseVehicle<?>) render, entity, PhysicsEntityEvent.Phase.POST, partialTicks, vehicleModel));
    }

    @Override
    public String[] getRenderedParts() {
        return new String[]{partName};
    }

    @SideOnly(Side.CLIENT)
<<<<<<< HEAD
    private void renderRotor(RenderPhysicsEntity<?> render, PartRotor partRotor, float partialTicks, BaseVehicleEntity<?> helicopterEntity, ModularVehicleInfo packInfo, byte textureId, DxModelRenderer vehicleModel) {
        if (!(vehicleModel instanceof ObjModelRenderer)) {
            return;
        }
        ObjObjectRenderer rotor = ((ObjModelRenderer) vehicleModel).getObjObjectRenderer(partRotor.getPartName());
        if(rotor == null || MinecraftForge.EVENT_BUS.post(new VehicleEntityEvent.Render(VehicleEntityEvent.Render.Type.ROTOR, (RenderBaseVehicle<?>) render, helicopterEntity, PhysicsEntityEvent.Phase.PRE, partialTicks, vehicleModel)))
=======
    private void renderRotor(RenderPhysicsEntity<?> render, PartRotor partRotor, float partialTicks, BaseVehicleEntity<?> vehicleEntity, ModularVehicleInfo packInfo, byte textureId, ObjModelRenderer vehicleModel) {
        ObjObjectRenderer rotor = vehicleModel.getObjObjectRenderer(partRotor.getPartName());
        if (rotor == null || MinecraftForge.EVENT_BUS.post(new VehicleEntityEvent.Render(VehicleEntityEvent.Render.Type.ROTOR, (RenderBaseVehicle<?>) render, vehicleEntity, PhysicsEntityEvent.Phase.PRE, partialTicks, vehicleModel)))
>>>>>>> b391f836
            return;
        GlStateManager.pushMatrix();
        Vector3f center = partRotor.getPosition();
        //Translation to the steering wheel rotation point (and render pos)
        GlStateManager.translate(center.x, center.y, center.z);
        if (partRotor.getRotation() != null)
            GlStateManager.rotate(GlQuaternionPool.get(partRotor.getRotation()));
        // Rotating the rotor.
        if (null == RotorType.ALWAYS_ROTATING) {
            //TODO
            GlStateManager.rotate(partialTicks * partRotor.getRotationSpeed(), partRotor.getRotationAxis().x, partRotor.getRotationAxis().y, partRotor.getRotationAxis().z);
        } else if (vehicleEntity != null) {
            if (null == RotorType.ROTATING_WHEN_STARTED) {
                //TODO : check if the vehicle is started
                // THEN ROTATE
            }
            if (vehicleEntity.hasModuleOfType(HelicopterRotorModule.class)) {
                HelicopterRotorModule partModule = vehicleEntity.getModuleByType(HelicopterRotorModule.class);
                GlStateManager.rotate((partModule.getCurAngle() + partialTicks * partModule.getCurPower()) * partRotor.getRotationSpeed(), partRotor.getRotationAxis().x, partRotor.getRotationAxis().y, partRotor.getRotationAxis().z);
            } else if (vehicleEntity.hasModuleOfType(CarEngineModule.class)) {
                CarEngineModule partModule = vehicleEntity.getModuleByType(CarEngineModule.class);
                float revs = partModule.getPhysicsHandler().getEngine().getRevs();
                // GlStateManager.rotate((partModule.getCurAngle() + partialTicks * revs) * partRotor.getRotationSpeed(), partRotor.getRotationAxis().x, partRotor.getRotationAxis().y, partRotor.getRotationAxis().z);
            } else if (vehicleEntity.hasModuleOfType(BoatPropellerModule.class)) {
                BoatPropellerModule partModule = vehicleEntity.getModuleByType(BoatPropellerModule.class);
                GlStateManager.translate(0, -0.56152, -2.6077);
                GlStateManager.rotate((partModule.getBladeAngle() + partialTicks * partModule.getRevs()) * partRotor.getRotationSpeed(), partRotor.getRotationAxis().x, partRotor.getRotationAxis().y, partRotor.getRotationAxis().z);
                GlStateManager.translate(0, 0.56152, 2.6077);
            }
        }
        //Scale it
        GlStateManager.scale(packInfo.getScaleModifier().x, packInfo.getScaleModifier().y, packInfo.getScaleModifier().z);
        //Render it
        ((ObjModelRenderer) vehicleModel).renderGroup(rotor, textureId);
        GlStateManager.popMatrix();
        MinecraftForge.EVENT_BUS.post(new VehicleEntityEvent.Render(VehicleEntityEvent.Render.Type.ROTOR, (RenderBaseVehicle<?>) render, vehicleEntity, PhysicsEntityEvent.Phase.POST, partialTicks, vehicleModel));
    }

    public enum RotorType {
        PROPELLER,
        ALWAYS_ROTATING,
        ROTATING_WHEN_STARTED
    }
}<|MERGE_RESOLUTION|>--- conflicted
+++ resolved
@@ -96,18 +96,12 @@
     }
 
     @SideOnly(Side.CLIENT)
-<<<<<<< HEAD
-    private void renderRotor(RenderPhysicsEntity<?> render, PartRotor partRotor, float partialTicks, BaseVehicleEntity<?> helicopterEntity, ModularVehicleInfo packInfo, byte textureId, DxModelRenderer vehicleModel) {
+    private void renderRotor(RenderPhysicsEntity<?> render, PartRotor partRotor, float partialTicks, BaseVehicleEntity<?> vehicleEntity, ModularVehicleInfo packInfo, byte textureId, DxModelRenderer vehicleModel) {
         if (!(vehicleModel instanceof ObjModelRenderer)) {
             return;
         }
         ObjObjectRenderer rotor = ((ObjModelRenderer) vehicleModel).getObjObjectRenderer(partRotor.getPartName());
-        if(rotor == null || MinecraftForge.EVENT_BUS.post(new VehicleEntityEvent.Render(VehicleEntityEvent.Render.Type.ROTOR, (RenderBaseVehicle<?>) render, helicopterEntity, PhysicsEntityEvent.Phase.PRE, partialTicks, vehicleModel)))
-=======
-    private void renderRotor(RenderPhysicsEntity<?> render, PartRotor partRotor, float partialTicks, BaseVehicleEntity<?> vehicleEntity, ModularVehicleInfo packInfo, byte textureId, ObjModelRenderer vehicleModel) {
-        ObjObjectRenderer rotor = vehicleModel.getObjObjectRenderer(partRotor.getPartName());
         if (rotor == null || MinecraftForge.EVENT_BUS.post(new VehicleEntityEvent.Render(VehicleEntityEvent.Render.Type.ROTOR, (RenderBaseVehicle<?>) render, vehicleEntity, PhysicsEntityEvent.Phase.PRE, partialTicks, vehicleModel)))
->>>>>>> b391f836
             return;
         GlStateManager.pushMatrix();
         Vector3f center = partRotor.getPosition();
