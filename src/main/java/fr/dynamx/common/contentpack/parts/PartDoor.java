--- conflicted
+++ resolved
@@ -66,14 +66,9 @@
             return new IPackFilePropertyFixer.FixResult("ObjectName", false);
         return null;
     };
-<<<<<<< HEAD
-    @PackFileProperty(configNames = "PartName")
-    protected String partName;
-=======
     @Getter
     @PackFileProperty(configNames = "ObjectName", required = false, description = "PartDoor.object_name", defaultValue = "Suffix after 'Door_' in part name")
-    private String objectName;
->>>>>>> 438f1e78
+    protected String objectName;
 
     @PackFileProperty(configNames = "LocalCarAttachPoint", type = DefinitionType.DynamXDefinitionTypes.VECTOR3F_INVERSED_Y)
     protected Vector3f carAttachPoint = new Vector3f();
