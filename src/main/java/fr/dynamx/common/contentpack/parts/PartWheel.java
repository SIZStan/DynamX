--- conflicted
+++ resolved
@@ -5,11 +5,6 @@
 import fr.dynamx.api.contentpack.object.part.IDrawablePart;
 import fr.dynamx.api.contentpack.object.part.InteractivePart;
 import fr.dynamx.api.contentpack.registry.*;
-<<<<<<< HEAD
-import fr.dynamx.common.contentpack.type.vehicle.ModularVehicleInfo;
-import fr.dynamx.common.contentpack.type.vehicle.PartWheelInfo;
-import fr.dynamx.common.entities.BaseVehicleEntity;
-=======
 import fr.dynamx.api.entities.IModuleContainer;
 import fr.dynamx.api.entities.VehicleEntityProperties;
 import fr.dynamx.api.events.PhysicsEntityEvent;
@@ -24,7 +19,6 @@
 import fr.dynamx.common.entities.modules.WheelsModule;
 import fr.dynamx.common.physics.entities.modules.WheelsPhysicsHandler;
 import fr.dynamx.common.physics.entities.parts.wheel.WheelState;
->>>>>>> db537121
 import fr.dynamx.utils.debug.DynamXDebugOption;
 import fr.dynamx.utils.debug.DynamXDebugOptions;
 import fr.dynamx.utils.optimization.GlQuaternionPool;
@@ -37,13 +31,8 @@
 
 import javax.annotation.Nullable;
 
-<<<<<<< HEAD
 @RegisteredSubInfoType(name = "wheel", registries = {SubInfoTypeRegistries.WHEELED_VEHICLES, SubInfoTypeRegistries.HELICOPTER}, strictName = false)
-public class PartWheel extends InteractivePart<BaseVehicleEntity<?>, ModularVehicleInfo> {
-=======
-@RegisteredSubInfoType(name = "wheel", registries = SubInfoTypeRegistries.WHEELED_VEHICLES, strictName = false)
 public class PartWheel extends InteractivePart<BaseVehicleEntity<?>, ModularVehicleInfo> implements IDrawablePart<BaseVehicleEntity<?>> {
->>>>>>> db537121
     @IPackFilePropertyFixer.PackFilePropertyFixer(registries = SubInfoTypeRegistries.WHEELED_VEHICLES)
     public static final IPackFilePropertyFixer PROPERTY_FIXER = (object, key, value) -> {
         if ("isRight".equals(key))
@@ -84,23 +73,6 @@
         else
             getRotationPoint().multLocal(getScaleModifier(owner));
         owner.arrangeWheelID(this);
-<<<<<<< HEAD
-        if (getMudGuardPartName() != null)
-            owner.addRenderedParts(getMudGuardPartName());
-=======
-    }
-
-    @Override
-    public void addPart(BaseVehicleEntity<?> vehicle) {
-        if (!(vehicle instanceof IModuleContainer.IPropulsionContainer) || !(((IModuleContainer.IPropulsionContainer) vehicle).getPropulsion() instanceof WheelsModule))
-            throw new IllegalStateException("The entity " + vehicle + " has PartWheels, but does not implement IHavePropulsion or the propulsion is not a WheelsModule !");
-        ((WheelsPhysicsHandler) ((IModuleContainer.IPropulsionContainer) vehicle).getPropulsion().getPhysicsHandler()).addWheel(this, getDefaultWheelInfo());
-    }
-
-    @Override
-    public void removePart(BaseVehicleEntity<?> vehicle) {
-        ((WheelsPhysicsHandler) ((IModuleContainer.IPropulsionContainer) vehicle).getPropulsion().getPhysicsHandler()).removeWheel(getId());
->>>>>>> db537121
     }
 
     @Override
