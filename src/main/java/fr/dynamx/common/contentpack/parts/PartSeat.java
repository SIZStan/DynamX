--- conflicted
+++ resolved
@@ -128,13 +128,8 @@
         return false;
     }
 
-<<<<<<< HEAD
-    private boolean mount(BaseVehicleEntity<?> vehicleEntity, SeatsModule seats, EntityPlayer player) {
-        if (seats.getSeatToPassengerMap().containsValue(player)) {
-=======
-    public boolean mount(BaseVehicleEntity<?> vehicleEntity, ISeatsModule seats, Entity entity) {
+    private boolean mount(BaseVehicleEntity<?> vehicleEntity, SeatsModule seats, Entity entity) {
         if (seats.getSeatToPassengerMap().containsValue(entity)) {
->>>>>>> db537121
             return false; //Player on another seat
         }
         seats.getSeatToPassengerMap().put(this, entity);
