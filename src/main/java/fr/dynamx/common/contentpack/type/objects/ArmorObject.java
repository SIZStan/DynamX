package fr.dynamx.common.contentpack.type.objects;

import fr.aym.acslib.api.services.error.ErrorLevel;
import fr.dynamx.api.contentpack.object.IInfoOwner;
import fr.dynamx.api.contentpack.object.subinfo.ISubInfoType;
import fr.dynamx.api.contentpack.object.subinfo.ISubInfoTypeOwner;
import fr.dynamx.api.contentpack.registry.DefinitionType;
import fr.dynamx.api.contentpack.registry.IPackFilePropertyFixer;
import fr.dynamx.api.contentpack.registry.PackFileProperty;
import fr.dynamx.api.contentpack.registry.SubInfoTypeRegistries;
import fr.dynamx.api.obj.IModelTextureVariantsSupplier;
import fr.dynamx.client.renders.model.ModelObjArmor;
import fr.dynamx.client.renders.model.renderer.ObjObjectRenderer;
import fr.dynamx.common.DynamXContext;
import fr.dynamx.common.contentpack.loader.ObjectLoader;
import fr.dynamx.common.contentpack.type.MaterialVariantsInfo;
import fr.dynamx.common.items.DynamXItemArmor;
import fr.dynamx.utils.errors.DynamXErrorManager;
import lombok.Getter;
import net.minecraft.client.renderer.GlStateManager;
import net.minecraft.client.renderer.block.model.ItemCameraTransforms;
import net.minecraft.inventory.EntityEquipmentSlot;
import net.minecraft.item.ItemArmor;
import net.minecraft.item.ItemStack;
import net.minecraft.util.ResourceLocation;
import net.minecraft.util.SoundEvent;
import net.minecraftforge.common.util.EnumHelper;
import net.minecraftforge.fml.common.FMLCommonHandler;
import net.minecraftforge.fml.relauncher.Side;
import net.minecraftforge.fml.relauncher.SideOnly;

import java.util.ArrayList;
import java.util.List;

/**
 * Armor object, for "armor_" files
 */
<<<<<<< HEAD
public class ArmorObject<T extends ArmorObject<T>> extends AbstractItemObject<T> implements IModelTextureVariantsSupplier, ISubInfoTypeOwner<ArmorObject<?>> {
    @IPackFilePropertyFixer.PackFilePropertyFixer(registries = SubInfoTypeRegistries.ARMORS)
    public static final IPackFilePropertyFixer PROPERTY_FIXER = (object, key, value) -> {
        if ("Textures".equals(key))
            return new IPackFilePropertyFixer.FixResult("MaterialVariants", true, true);
        return null;
    };

=======
public class ArmorObject<T extends ArmorObject<?>> extends AbstractItemObject<T, T> implements IModelTextureVariantsSupplier {
>>>>>>> 60733ca2
    @Getter
    @PackFileProperty(configNames = "ArmorHead", required = false)
    protected String armorHead;
    @Getter
    @PackFileProperty(configNames = "ArmorBody", required = false)
    protected String armorBody;
    @Getter
    @PackFileProperty(configNames = "ArmorArms", required = false)
    protected String[] armorArms;
    @Getter
    @PackFileProperty(configNames = "ArmorLegs", required = false)
    protected String[] armorLegs;
    @Getter
    @PackFileProperty(configNames = "ArmorFoot", required = false)
    protected String[] armorFoot;
    @Getter
    @PackFileProperty(configNames = "Durability", required = false, defaultValue = "5")
    protected int durability = 5; //Leather value
    @Getter
    @PackFileProperty(configNames = "Enchantability", required = false, defaultValue = "15")
    protected int enchantibility = 15; //Leather value
    @Getter
    @PackFileProperty(configNames = "EquipSound", required = false, defaultValue = "item.armor.equip_leather")
    protected SoundEvent sound = SoundEvent.REGISTRY.getObject(new ResourceLocation("item.armor.equip_leather"));
    @Getter
    @PackFileProperty(configNames = "Toughness", required = false, defaultValue = "0")
    protected float toughness = 0; //Leather value
    @Getter
    @PackFileProperty(configNames = "DamageReduction", required = false, defaultValue = "\"1 2 3 1\" (leather)")
    protected int[] reductionAmount = new int[]{1, 2, 3, 1};
    @Getter
    @Deprecated
    @PackFileProperty(configNames = "Textures", required = false, type = DefinitionType.DynamXDefinitionTypes.STRING_ARRAY_2D)
    protected String[][] texturesArray;

    @SideOnly(Side.CLIENT)
    protected ModelObjArmor objArmor;

    public ArmorObject(String packName, String fileName) {
        super(packName, fileName);
        this.itemScale = 0.7f; //default value
        if (FMLCommonHandler.instance().getSide().isClient())
            objArmor = new ModelObjArmor(this);
    }

    @SideOnly(Side.CLIENT)
    public ModelObjArmor getObjArmor() {
        return objArmor;
    }

    public MaterialVariantsInfo<?> getVariants() {
        return getSubPropertyByType(MaterialVariantsInfo.class);
    }

    @Override
    public IModelTextureVariants getTextureVariantsFor(ObjObjectRenderer objObjectRenderer) {
        return getVariants();
    }

    @Override
    public boolean hasVaryingTextures() {
        return getVariants() != null;
    }

    public int getMaxTextureMetadata() {
        return getVariants() != null ? getVariants().getVariantsMap().size() : 1;
    }

    @Override
    protected IInfoOwner<T> createOwner(ObjectLoader<T, ?, ?> loader) {
        throw new IllegalArgumentException("Call createOwners !");
    }

    @Override
    public IInfoOwner<T>[] createOwners(ObjectLoader<T, ?, ?> loader) {
        ItemArmor.ArmorMaterial material = EnumHelper.addArmorMaterial(getFullName(), "", durability, reductionAmount, enchantibility, sound, toughness);
        List<IInfoOwner<T>> owners = new ArrayList<>();
        if (getArmorHead() != null)
            owners.add(new DynamXItemArmor(this, material, EntityEquipmentSlot.HEAD));
        if (getArmorBody() != null || getArmorArms() != null)
            owners.add(new DynamXItemArmor(this, material, EntityEquipmentSlot.CHEST));
        if (getArmorLegs() != null)
            owners.add(new DynamXItemArmor(this, material, EntityEquipmentSlot.LEGS));
        if (getArmorFoot() != null)
            owners.add(new DynamXItemArmor(this, material, EntityEquipmentSlot.FEET));
        if (owners.isEmpty())
            DynamXErrorManager.addPackError(getPackName(), "armor_error", ErrorLevel.FATAL, getName(), "No configured items for this armor");
        this.owners = owners.toArray(new IInfoOwner[0]);
        return this.owners;
    }

    @Override
    public void onComplete(boolean hotReload) {
        if (hotReload && FMLCommonHandler.instance().getSide().isClient())
            getObjArmor().init(DynamXContext.getObjModelRegistry().getModel(getModel()));
        if (texturesArray != null)
            new MaterialVariantsInfo<>(this, texturesArray).appendTo(this);
    }

    @Override
    @SideOnly(Side.CLIENT)
    public void renderItem3D(ItemStack item, ItemCameraTransforms.TransformType renderType) {
        EntityEquipmentSlot slot = ((DynamXItemArmor<?>) item.getItem()).armorType;
        getObjArmor().setActivePart(slot, getMaxTextureMetadata() > 1 ? (byte) item.getMetadata() : 0);
        //restore default rotations (contained in ModelBiped)
        getObjArmor().setModelAttributes(getObjArmor());
        if (renderType != ItemCameraTransforms.TransformType.GUI)
            GlStateManager.rotate(90, 1, 0, 0);
        switch (slot) {
            case FEET:
                GlStateManager.translate(0, 1.8, -0.15);
                break;
            case LEGS:
                GlStateManager.translate(0, 1.5, -0.15);
                break;
            case CHEST:
                GlStateManager.translate(0, 0.7, -0.15);
                break;
            case HEAD:
                GlStateManager.translate(0, 0.2, -0.15);
                break;
        }
        GlStateManager.rotate(180, 0, 0, 1);
        getObjArmor().render(null, 0, 0, 0, 0, 0, 1);
    }

    @Override
    public String getTranslationKey(IInfoOwner<T> item, int itemMeta) {
        EntityEquipmentSlot slot = ((DynamXItemArmor<T>) item).armorType;
        if (itemMeta == 0 || getVariants() == null)
            return super.getTranslationKey(item, itemMeta) + "_" + slot.getName();
        return super.getTranslationKey(item, itemMeta) + "_" + slot.getName() + "_" + getVariants().getVariant((byte) itemMeta).getName();
    }

    @Override
    public String getTranslatedName(IInfoOwner<T> item, int itemMeta) {
        String prefix = "";
        EntityEquipmentSlot slot = ((DynamXItemArmor<T>) item).armorType;
        switch (slot) {
            case FEET:
                prefix = "Chaussures de";
                break;
            case LEGS:
                prefix = "Pantalon de";
                break;
            case CHEST:
                prefix = "T-shirt de";
                break;
            case HEAD:
                prefix = "Casque de";
                break;
        }
        if (itemMeta == 0 || getVariants() == null)
            return prefix + " " + super.getTranslatedName(item, itemMeta);
        return prefix + " " + super.getTranslatedName(item, itemMeta) + "_" + getVariants().getVariant((byte) itemMeta).getName();
    }

    /**
     * List of owned {@link ISubInfoType}s
     */
    protected final List<ISubInfoType<T>> subProperties = new ArrayList<>();

    /**
     * Adds an {@link ISubInfoType}
     */
    public void addSubProperty(ISubInfoType<T> property) {
        subProperties.add(property);
    }

    /**
     * @return The list of owned {@link ISubInfoType}s
     */
    public List<ISubInfoType<T>> getSubProperties() {
        return subProperties;
    }

    @Override
    public String toString() {
        return "ArmorObject named " + getFullName();
    }
}<|MERGE_RESOLUTION|>--- conflicted
+++ resolved
@@ -35,8 +35,7 @@
 /**
  * Armor object, for "armor_" files
  */
-<<<<<<< HEAD
-public class ArmorObject<T extends ArmorObject<T>> extends AbstractItemObject<T> implements IModelTextureVariantsSupplier, ISubInfoTypeOwner<ArmorObject<?>> {
+public class ArmorObject<T extends ArmorObject<?>> extends AbstractItemObject<T, T> implements IModelTextureVariantsSupplier {
     @IPackFilePropertyFixer.PackFilePropertyFixer(registries = SubInfoTypeRegistries.ARMORS)
     public static final IPackFilePropertyFixer PROPERTY_FIXER = (object, key, value) -> {
         if ("Textures".equals(key))
@@ -44,9 +43,6 @@
         return null;
     };
 
-=======
-public class ArmorObject<T extends ArmorObject<?>> extends AbstractItemObject<T, T> implements IModelTextureVariantsSupplier {
->>>>>>> 60733ca2
     @Getter
     @PackFileProperty(configNames = "ArmorHead", required = false)
     protected String armorHead;
