package fr.dynamx.common.contentpack.type.vehicle;

import fr.dynamx.api.contentpack.object.subinfo.ISubInfoTypeOwner;
import fr.dynamx.api.contentpack.object.subinfo.SubInfoType;
import fr.dynamx.api.contentpack.registry.PackFileProperty;
import fr.dynamx.api.contentpack.registry.RegisteredSubInfoType;
import fr.dynamx.api.contentpack.registry.SubInfoTypeRegistries;
import fr.dynamx.api.entities.modules.ModuleListBuilder;
import fr.dynamx.common.entities.BaseVehicleEntity;
import fr.dynamx.common.entities.modules.HelicopterEngineModule;
import lombok.Getter;

import java.util.ArrayList;
import java.util.List;

@RegisteredSubInfoType(name = "HelicopterPhysics", registries = {SubInfoTypeRegistries.HELICOPTER})
public class HelicopterPhysicsInfo extends SubInfoType<ModularVehicleInfo> {

    @Getter
    @PackFileProperty(configNames = "MinPower", defaultValue = "0.4f", description = "The minimum power of the rotor")
    private float minPower = 0.4f;
    @Getter
    @PackFileProperty(configNames = "InclinedGravityFactor", defaultValue = "1.8f", description = "The gravity factor when the helicopter is inclined")
    private float inclinedGravityFactor = 1.8f;
    @Getter
    @PackFileProperty(configNames = "ThrustForce", defaultValue = "3000", description = "The force of the gravity when the helicopter is inclined")
    private float thrustForce = 3000;
    @Getter
    @PackFileProperty(configNames = "VerticalThrustCompensation", defaultValue = "2000", description = "todo")
    private float verticalThrustCompensation = 2000;
    @Getter
    @PackFileProperty(configNames = "BrakeForce", defaultValue = "200", description = "The force apllied to the rotor when the player down")
    private float brakeForce = 500;
    @Getter
    @PackFileProperty(configNames = "MouseYawForce", defaultValue = "2600", description = "The force applied to the rotor when the player move the mouse")
    private float mouseYawForce = 2600;
    @Getter
    @PackFileProperty(configNames = "MousePitchForce", defaultValue = "2000", description = "The force applied to the rotor when the player move the mouse")
    private float mousePitchForce = 2000;
    @Getter
    @PackFileProperty(configNames = "MouseRollForce", defaultValue = "400", description = "The force applied to the rotor when the player move the mouse")
    private float mouseRollForce = 400;
    @Getter
    @PackFileProperty(configNames = "RollForce", defaultValue = "6000", description = "The force of inclination when the player keep the key pressed")
<<<<<<< HEAD
    private  float rollForce = 6000;
=======
    private float rollForce = 6000;
>>>>>>> ca14c0a4

    public HelicopterPhysicsInfo(ISubInfoTypeOwner<ModularVehicleInfo> owner) {
        super(owner);
    }
    private List<EngineSound> soundsEngine;
    public String startingSoundInterior;
    public String startingSoundExterior;

    public void setSounds(List<EngineSound> sounds) {
        soundsEngine = new ArrayList<>();
        for (EngineSound sound : sounds) {
            if (sound.isSpecialSound()) {
                if (sound.getRpmRange()[0] == -1) //A starting sound
                {
                    if (sound.isInterior())
                        startingSoundInterior = sound.getSoundName();
                    else
                        startingSoundExterior = sound.getSoundName();
                }
            } else
                soundsEngine.add(sound);
        }
    }

    public List<EngineSound> getEngineSounds() {
        return soundsEngine;
    }

    @Override
    public String getName() {
        return "HelicopterPhysics of " + getOwner().getName();
    }

    @Override
    public void appendTo(ModularVehicleInfo owner) {
        owner.addSubProperty(this);
    }

    @Override
    public void addModules(BaseVehicleEntity<?> entity, ModuleListBuilder modules) {
        modules.add(new HelicopterEngineModule(entity));
    }
}<|MERGE_RESOLUTION|>--- conflicted
+++ resolved
@@ -42,18 +42,15 @@
     private float mouseRollForce = 400;
     @Getter
     @PackFileProperty(configNames = "RollForce", defaultValue = "6000", description = "The force of inclination when the player keep the key pressed")
-<<<<<<< HEAD
-    private  float rollForce = 6000;
-=======
     private float rollForce = 6000;
->>>>>>> ca14c0a4
+
+    private List<EngineSound> soundsEngine;
+    public String startingSoundInterior;
+    public String startingSoundExterior;
 
     public HelicopterPhysicsInfo(ISubInfoTypeOwner<ModularVehicleInfo> owner) {
         super(owner);
     }
-    private List<EngineSound> soundsEngine;
-    public String startingSoundInterior;
-    public String startingSoundExterior;
 
     public void setSounds(List<EngineSound> sounds) {
         soundsEngine = new ArrayList<>();
