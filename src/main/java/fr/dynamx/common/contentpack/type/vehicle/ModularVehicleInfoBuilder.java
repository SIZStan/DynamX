package fr.dynamx.common.contentpack.type.vehicle;

import com.jme3.bullet.collision.shapes.BoxCollisionShape;
import com.jme3.bullet.collision.shapes.CompoundCollisionShape;
import com.jme3.math.Vector3f;
import fr.dynamx.api.contentpack.object.INamedObject;
import fr.dynamx.api.contentpack.object.IPartContainer;
import fr.dynamx.api.contentpack.object.IShapeContainer;
import fr.dynamx.api.contentpack.object.part.BasePart;
import fr.dynamx.api.contentpack.object.render.Enum3DRenderLocation;
import fr.dynamx.api.contentpack.object.render.IObjPackObject;
import fr.dynamx.api.contentpack.object.subinfo.SubInfoTypeOwner;
import fr.dynamx.api.contentpack.registry.DefinitionType;
import fr.dynamx.api.contentpack.registry.IPackFilePropertyFixer;
import fr.dynamx.api.contentpack.registry.PackFileProperty;
import fr.dynamx.api.contentpack.registry.SubInfoTypeRegistries;
import fr.dynamx.api.obj.ObjModelPath;
import fr.dynamx.client.renders.model.renderer.ObjObjectRenderer;
import fr.dynamx.client.renders.model.texture.TextureVariantData;
import fr.dynamx.common.DynamXContext;
import fr.dynamx.common.contentpack.DynamXObjectLoaders;
import fr.dynamx.common.contentpack.parts.*;
import fr.dynamx.common.contentpack.type.MaterialVariantsInfo;
import fr.dynamx.common.contentpack.type.ParticleEmitterInfo;
import fr.dynamx.common.objloader.data.ObjModelData;
import fr.dynamx.utils.DynamXUtils;
import fr.dynamx.utils.EnumPlayerStandOnTop;
import fr.dynamx.utils.physics.ShapeUtils;
import net.minecraft.util.ResourceLocation;
import net.minecraftforge.fml.common.FMLCommonHandler;

import javax.annotation.Nullable;
import java.util.*;
import java.util.stream.Collectors;

/**
 * Builder of {@link ModularVehicleInfo} <br>
 * Responsible for loading all the configuration/properties of the vehicle and creating a final object
 */
<<<<<<< HEAD
public class ModularVehicleInfoBuilder extends SubInfoTypeOwner.Vehicle implements IShapeContainer, INamedObject, ParticleEmitterInfo.IParticleEmitterContainer, IObjPackObject {
=======
public class ModularVehicleInfoBuilder extends SubInfoTypeOwner.Vehicle implements IPartContainer<ModularVehicleInfoBuilder>, IShapeContainer, INamedObject, ParticleEmitterInfo.IParticleEmitterContainer {
>>>>>>> 60733ca2
    @IPackFilePropertyFixer.PackFilePropertyFixer(registries = SubInfoTypeRegistries.WHEELED_VEHICLES)
    public static final IPackFilePropertyFixer PROPERTY_FIXER = (object, key, value) -> {
        if ("UseHullShape".equals(key))
            return new IPackFilePropertyFixer.FixResult("UseComplexCollisions", true);
        if ("Textures".equals(key))
            return new IPackFilePropertyFixer.FixResult("MaterialVariants", true, true);
        return null;
    };

    private final String packName, fileName;

    @PackFileProperty(configNames = "Name")
    protected String defaultName;
    @PackFileProperty(configNames = "Description")
    protected String description;
    @PackFileProperty(configNames = "EmptyMass")
    protected int emptyMass;
    @PackFileProperty(configNames = "DragCoefficient")
    protected float dragFactor;
    @PackFileProperty(configNames = "PlayerStandOnTop", required = false, defaultValue = "ALWAYS")
    protected EnumPlayerStandOnTop playerStandOnTop;
    @PackFileProperty(configNames = "Model", type = DefinitionType.DynamXDefinitionTypes.DYNX_RESOURCE_LOCATION, description = "common.model", defaultValue = "obj/name_of_vehicle/name_of_model.obj")
    protected ResourceLocation model;
    @PackFileProperty(configNames = "ShapeYOffset", required = false)
    protected float shapeYOffset;
    @PackFileProperty(configNames = {"CreativeTabName", "CreativeTab", "TabName"}, required = false, defaultValue = "CreativeTab of DynamX", description = "common.creativetabname")
    protected String creativeTabName;

    /**
     * The particle emitters of this vehicle
     */
    protected final List<ParticleEmitterInfo<?>> particleEmitters = new ArrayList<>();
    /**
     * The parts of this vehicle (wheels, seats, doors...)
     */
    protected final List<BasePart<ModularVehicleInfoBuilder>> parts = new ArrayList<>();
    /**
     * The shapes of this vehicle, can be used for collisions
     */
    protected final List<PartShape<?>> partShapes = new ArrayList<>();
    /**
     * The light sources of this vehicle
     */
    protected final Map<String, PartLightSource.CompoundLight> lightSources = new HashMap<>();
    /**
     * The friction points of this vehicle
     */
    protected final List<FrictionPoint> frictionPoints = new ArrayList<>();
    /**
     * The list of all rendered parts for this vehicle <br>
     * A rendered part will not be rendered with the main part of the obj model <br>
     * The {@link fr.dynamx.api.entities.modules.IPhysicsModule} using this part is responsible to render the part at the right location
     */
    private final List<String> renderedParts = new ArrayList<>();

    @PackFileProperty(configNames = "CenterOfGravityOffset", type = DefinitionType.DynamXDefinitionTypes.VECTOR3F)
    protected Vector3f centerOfMass;
    @PackFileProperty(configNames = "ScaleModifier", type = DefinitionType.DynamXDefinitionTypes.VECTOR3F, required = false,
            defaultValue = "1 1 1")
    protected final Vector3f scaleModifier = new Vector3f(1, 1, 1);

    @PackFileProperty(configNames = "DefaultEngine", required = false)
    protected String defaultEngine;
    @PackFileProperty(configNames = "DefaultSounds", required = false)
    protected String defaultSounds;

    @PackFileProperty(configNames = "ItemScale", required = false, description = "common.itemscale", defaultValue = "0.2")
    protected float itemScale = 0.2f;
    @PackFileProperty(configNames = "Item3DRenderLocation", required = false, description = "common.item3D", defaultValue = "all")
    protected Enum3DRenderLocation item3DRenderLocation = Enum3DRenderLocation.ALL;
    @PackFileProperty(configNames = "MaxVehicleSpeed", required = false, defaultValue = "infinite")
    protected float vehicleMaxSpeed = Integer.MAX_VALUE;
    @PackFileProperty(configNames = "UseComplexCollisions", required = false, defaultValue = "true", description = "common.UseComplexCollisions")
    protected boolean useHullShape = true;
    @Deprecated
    @PackFileProperty(configNames = "Textures", required = false, type = DefinitionType.DynamXDefinitionTypes.STRING_ARRAY_2D)
    private String[][] texturesArray;
    @PackFileProperty(configNames = "DefaultZoomLevel", required = false, defaultValue = "4")
    protected int defaultZoomLevel = 4;

    /**
     * The collision shape of this vehicle, generated either form the partShapes list, or the obj model of the vehicle (hull shape)
     */
    protected CompoundCollisionShape physicsCollisionShape;
    /**
     * The debug buffer for the hull shape of the vehicle (generated from the obj model)
     */
    protected List<Vector3f> collisionShapeDebugBuffer;
    /**
     * If something wrong happened building the vehicle (preventing it from loading)
     */
    private boolean errored;

    public ModularVehicleInfoBuilder(String packName, String fileName) {
        this.packName = packName;
        this.fileName = fileName;
    }

    private byte seatID, wheelID, doorID;

    public void arrangeSeatID(PartSeat seat) {
        seat.setId(seatID++);
    }

    public void arrangeDoorID(PartDoor door) {
        door.setId(doorID++);
    }

    public void arrangeWheelID(PartWheel wheel) {
        wheel.setId(wheelID++);
    }

    public void addCollisionShape(PartShape partShape) {
        partShapes.add(partShape);
    }

    /**
     * Prevents the added parts from being rendered with the main obj model of the vehicle <br>
     * The {@link fr.dynamx.api.entities.modules.IPhysicsModule} using this part is responsible to render the part at the right location
     *
     * @param parts The parts to hide when rendering the main obj model
     */
    public void addRenderedParts(String... parts) {
        renderedParts.addAll(Arrays.asList(parts));
    }

    /**
     * Adds a light source to this vehicle
     *
     * @param source The light source to add
     */
    public void addLightSource(PartLightSource source) {
        if (lightSources.containsKey(source.getPartName()))
            lightSources.get(source.getPartName()).addSource(source);
        else
            lightSources.put(source.getPartName(), new PartLightSource.CompoundLight(source));
    }

    @Override
    public void generateShape() {
        ObjModelPath modelPath = DynamXUtils.getModelPath(getPackName(), model);
        ObjModelData model = DynamXContext.getObjModelDataFromCache(modelPath);
        if (useHullShape)
            physicsCollisionShape = ShapeUtils.generateComplexModelCollisions(modelPath, "chassis", scaleModifier, centerOfMass, shapeYOffset);
        else {
            physicsCollisionShape = new CompoundCollisionShape();
            List<PartShape> partsByType = getPartsByType(PartShape.class);
            for (PartShape partShape : partsByType) {
                BoxCollisionShape hullShape = new BoxCollisionShape(partShape.getScale());
                hullShape.setScale(scaleModifier);
                physicsCollisionShape.addChildShape(hullShape, new Vector3f(centerOfMass.x, shapeYOffset + centerOfMass.y, centerOfMass.z).add(partShape.getPosition()));
            }
        }
        collisionShapeDebugBuffer = ShapeUtils.getDebugVectorList(physicsCollisionShape, ShapeUtils.getDebugBuffer(physicsCollisionShape));
    }

    @Override
    public void markFailedShape() {
        errored = true;
    }

    @Override
    public Vector3f getScaleModifier() {
        return scaleModifier;
    }

    /**
     * Creates a final {@link ModularVehicleInfo} from the properties of this builder
     *
     * @param wheels  The loaded wheels
     * @param engines The loaded engines
     * @param sounds  The loaded sounds
     * @return A new, fresh, vehicle
     */
    public ModularVehicleInfo<?> build(Map<String, PartWheelInfo> wheels, Map<String, EngineInfo> engines, Map<String, SoundListInfo> sounds) {
        //Attach wheels and verify handbrake (V. 2.13.5)
        boolean hasHandbrake = false;
        int directingWheel = -1;
        List<PartWheel> partsByType = getPartsByType(PartWheel.class);
        for (int i = 0; i < partsByType.size(); i++) {
            PartWheel partWheel = partsByType.get(i);
            partWheel.setDefaultWheelInfo(this, wheels.get(partWheel.getDefaultWheelName()));
            if (partWheel.isHandBrakingWheel())
                hasHandbrake = true;
            if (directingWheel == -1 && partWheel.isWheelIsSteerable())
                directingWheel = i;
        }
        if (directingWheel == -1)
            directingWheel = 0;
        if (!hasHandbrake) {
            for (PartWheel partWheel : getPartsByType(PartWheel.class)) {
                if (!partWheel.isDrivingWheel())
                    partWheel.setHandBrakingWheel(true);
            }
        }
        //Attach engine
        if (defaultEngine != null) {
            EngineInfo engine = engines.get(defaultEngine);
            if (engine == null)
                throw new IllegalArgumentException("Engine " + defaultEngine + " of " + getFullName() + " was not found, check file names and previous loading errors !");
            engine.appendTo(this);
            //And sounds
            if (defaultSounds != null) {
                SoundListInfo engineSound = sounds.get(defaultSounds);
                if (engineSound == null)
                    throw new IllegalArgumentException("Engine sounds " + defaultSounds + " of " + getFullName() + " were not found, check file names and previous loading errors !");
                engine.setSounds(engineSound.getSoundsIn());
            }
        }
        //Map textures
        //Backward compatibility code
        //Will be removed
        if(texturesArray != null)
            new MaterialVariantsInfo<>(this, texturesArray).appendTo(this);
        //Map lights
        for (PartLightSource.CompoundLight src : lightSources.values()) {
            if (src != null) {
                List<PartLightSource> sources = src.getSources();
                for (int i = 0; i < sources.size(); i++) {
                    PartLightSource source = sources.get(i);
                    if (source.getTextures() != null) {
                        for (int j = 0; j < source.getTextures().length; j++) {
                            TextureVariantData data = new TextureVariantData(source.getTextures()[j], (byte) (1 + i + j));
                            source.mapTexture(j, data);
                        }
                    }
                }
            }
        }
        return new ModularVehicleInfo<>(this, directingWheel, FMLCommonHandler.instance().getSide().isClient() ? renderedParts : null);
    }

    @Override
    public String getName() {
        return fileName;
    }

    @Override
    public String toString() {
        return "ModularVehicleInfoBuilder{" +
                "packName='" + getPackName() + '\'' +
                ", fileName='" + getName() + '\'' +
                '}';
    }

    @Override
    public boolean isErrored() {
        return errored;
    }

    @Override
    public ModularVehicleInfo<?> build() {
        return build(DynamXObjectLoaders.WHEELS.getInfos(), DynamXObjectLoaders.ENGINES.getInfos(), DynamXObjectLoaders.SOUNDS.getInfos());
    }

    @Nullable
    @Override
    public IModelTextureVariants getTextureVariantsFor(ObjObjectRenderer objObjectRenderer) {
        throw new UnsupportedOperationException("Not implemented on the builder");
    }

    @Override
    public String getPackName() {
        return packName;
    }

    @Override
    public String getFullName() {
        return packName + "." + fileName;
    }

    public void addFrictionPoint(FrictionPoint frictionPoint) {
        frictionPoints.add(frictionPoint);
    }

    @Override
    public void addParticleEmitter(ParticleEmitterInfo<?> particleEmitterInfo) {
        particleEmitters.add(particleEmitterInfo);
    }

    @Override
    public List<ParticleEmitterInfo<?>> getParticleEmitters() {
        return particleEmitters;
    }

    @Nullable
    @Override
    public ModularVehicleInfoBuilder getOwner() {
        return null;
    }

    @Override
<<<<<<< HEAD
    public ResourceLocation getModel() {
        return model;
    }

    @Override
    public float getItemScale() {
        return itemScale;
    }
    @Override
    public Enum3DRenderLocation get3DItemRenderLocation() {
        return item3DRenderLocation;
=======
    public List<BasePart<ModularVehicleInfoBuilder>> getAllParts() {
        return parts;
    }

    @Override
    public void addPart(BasePart<ModularVehicleInfoBuilder> partToAdd) {
        parts.add(partToAdd);
>>>>>>> 60733ca2
    }
}<|MERGE_RESOLUTION|>--- conflicted
+++ resolved
@@ -37,11 +37,7 @@
  * Builder of {@link ModularVehicleInfo} <br>
  * Responsible for loading all the configuration/properties of the vehicle and creating a final object
  */
-<<<<<<< HEAD
-public class ModularVehicleInfoBuilder extends SubInfoTypeOwner.Vehicle implements IShapeContainer, INamedObject, ParticleEmitterInfo.IParticleEmitterContainer, IObjPackObject {
-=======
-public class ModularVehicleInfoBuilder extends SubInfoTypeOwner.Vehicle implements IPartContainer<ModularVehicleInfoBuilder>, IShapeContainer, INamedObject, ParticleEmitterInfo.IParticleEmitterContainer {
->>>>>>> 60733ca2
+public class ModularVehicleInfoBuilder extends SubInfoTypeOwner.Vehicle implements IPartContainer<ModularVehicleInfoBuilder>, IShapeContainer, INamedObject, ParticleEmitterInfo.IParticleEmitterContainer, IObjPackObject {
     @IPackFilePropertyFixer.PackFilePropertyFixer(registries = SubInfoTypeRegistries.WHEELED_VEHICLES)
     public static final IPackFilePropertyFixer PROPERTY_FIXER = (object, key, value) -> {
         if ("UseHullShape".equals(key))
@@ -334,7 +330,6 @@
     }
 
     @Override
-<<<<<<< HEAD
     public ResourceLocation getModel() {
         return model;
     }
@@ -346,7 +341,9 @@
     @Override
     public Enum3DRenderLocation get3DItemRenderLocation() {
         return item3DRenderLocation;
-=======
+    }
+
+    @Override
     public List<BasePart<ModularVehicleInfoBuilder>> getAllParts() {
         return parts;
     }
@@ -354,6 +351,5 @@
     @Override
     public void addPart(BasePart<ModularVehicleInfoBuilder> partToAdd) {
         parts.add(partToAdd);
->>>>>>> 60733ca2
     }
 }