--- conflicted
+++ resolved
@@ -27,14 +27,6 @@
         if (info.getSubPropertyByType(TrailerAttachInfo.class) == null)
             DynamXErrorManager.addPackError(info.getPackName(), "config_error", ErrorLevel.FATAL, info.getName(), "Missing trailer config !");
     };
-<<<<<<< HEAD
-    VehicleValidator BOAT_VALIDATOR = info -> {
-        EngineInfo engine = info.getSubPropertyByType(EngineInfo.class);
-        if (engine == null)
-            throw new IllegalArgumentException("Boat " + info.getFullName() + " has no engine");
-        if (info.getSubPropertyByType(BoatPropellerInfo.class) == null)
-            throw new IllegalArgumentException("Boat " + info.getFullName() + " has no propeller");
-=======
     VehicleValidator BOAT_VALIDATOR = new VehicleValidator() {
         @Override
         public void initProperties(ModularVehicleInfo info) {
@@ -43,9 +35,11 @@
 
         @Override
         public void validate(ModularVehicleInfo info) {
-            CarEngineInfo engine = info.getSubPropertyByType(CarEngineInfo.class);
+            EngineInfo engine = info.getSubPropertyByType(EngineInfo.class);
             if (engine == null)
                 throw new IllegalArgumentException("Boat " + info.getFullName() + " has no engine");
+            if (info.getSubPropertyByType(BoatPropellerInfo.class) == null)
+                throw new IllegalArgumentException("Boat " + info.getFullName() + " has no propeller");
         }
     };
     VehicleValidator HELICOPTER_VALIDATOR = new VehicleValidator() {
@@ -64,6 +58,5 @@
             if (rotors.isEmpty())
                 throw new IllegalArgumentException("Helicopter " + info.getFullName() + " has no rotors");
         }
->>>>>>> dcd331e3
     };
 }