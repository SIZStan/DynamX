package fr.dynamx.common.contentpack.type.vehicle;

import com.jme3.bullet.collision.shapes.BoxCollisionShape;
import com.jme3.bullet.collision.shapes.CompoundCollisionShape;
import com.jme3.math.Vector3f;
import fr.aym.acslib.api.services.error.ErrorLevel;
import fr.dynamx.api.contentpack.object.IInfoOwner;
import fr.dynamx.api.contentpack.object.IPartContainer;
import fr.dynamx.api.contentpack.object.IPhysicsPackInfo;
import fr.dynamx.api.contentpack.object.IShapeContainer;
import fr.dynamx.api.contentpack.object.part.BasePart;
import fr.dynamx.api.contentpack.object.part.IDrawablePart;
import fr.dynamx.api.contentpack.object.part.IShapeInfo;
import fr.dynamx.api.contentpack.object.part.InteractivePart;
import fr.dynamx.api.contentpack.object.render.IObjPackObject;
import fr.dynamx.api.contentpack.object.subinfo.ISubInfoType;
import fr.dynamx.api.contentpack.registry.DefinitionType;
import fr.dynamx.api.contentpack.registry.IPackFilePropertyFixer;
import fr.dynamx.api.contentpack.registry.PackFileProperty;
import fr.dynamx.api.contentpack.registry.SubInfoTypeRegistries;
import fr.dynamx.api.entities.modules.ModuleListBuilder;
import fr.dynamx.api.events.CreatePackItemEvent;
import fr.dynamx.api.obj.IModelTextureVariantsSupplier;
import fr.dynamx.api.obj.ObjModelPath;
import fr.dynamx.client.renders.model.ItemObjModel;
import fr.dynamx.client.renders.model.renderer.ObjObjectRenderer;
import fr.dynamx.client.renders.model.texture.TextureVariantData;
import fr.dynamx.common.contentpack.DynamXObjectLoaders;
import fr.dynamx.common.contentpack.loader.ObjectLoader;
import fr.dynamx.common.contentpack.parts.*;
import fr.dynamx.common.contentpack.type.MaterialVariantsInfo;
import fr.dynamx.common.contentpack.type.ParticleEmitterInfo;
import fr.dynamx.common.contentpack.type.objects.AbstractItemObject;
import fr.dynamx.common.entities.BaseVehicleEntity;
import fr.dynamx.utils.DynamXUtils;
import fr.dynamx.utils.EnumPlayerStandOnTop;
import fr.dynamx.utils.client.DynamXRenderUtils;
import fr.dynamx.utils.errors.DynamXErrorManager;
import fr.dynamx.utils.physics.ShapeUtils;
import lombok.Getter;
import net.minecraft.client.renderer.GlStateManager;
import net.minecraft.client.renderer.block.model.ItemCameraTransforms;
import net.minecraft.item.ItemStack;
import net.minecraftforge.common.MinecraftForge;
import net.minecraftforge.fml.relauncher.Side;
import net.minecraftforge.fml.relauncher.SideOnly;

import java.util.*;

/**
 * All information about a vehicle
 *
 * @see BaseVehicleEntity
 */
//TODO CLEAN THIS CLASS
public class ModularVehicleInfo extends AbstractItemObject<ModularVehicleInfo, ModularVehicleInfo> implements IPhysicsPackInfo, IModelTextureVariantsSupplier,
        ParticleEmitterInfo.IParticleEmitterContainer, IObjPackObject, IPartContainer<ModularVehicleInfo>, IShapeContainer {
    @IPackFilePropertyFixer.PackFilePropertyFixer(registries = SubInfoTypeRegistries.WHEELED_VEHICLES)
    public static final IPackFilePropertyFixer PROPERTY_FIXER = (object, key, value) -> {
        if ("UseHullShape".equals(key))
            return new IPackFilePropertyFixer.FixResult("UseComplexCollisions", true);
        if ("Textures".equals(key))
            return new IPackFilePropertyFixer.FixResult("MaterialVariants", true, true);
        return null;
    };

    private final VehicleValidator validator;

    @Getter
    @PackFileProperty(configNames = "EmptyMass")
    protected int emptyMass;
    @Getter
    @PackFileProperty(configNames = "DragCoefficient")
    protected float dragFactor;
    @Getter
    @PackFileProperty(configNames = "PlayerStandOnTop", required = false, defaultValue = "ALWAYS")
    protected EnumPlayerStandOnTop playerStandOnTop;
    @Getter
    @PackFileProperty(configNames = "ShapeYOffset", required = false)
    protected float shapeYOffset;

    /**
     * The particle emitters of this vehicle
     */
    @Getter
    protected final List<ParticleEmitterInfo<?>> particleEmitters = new ArrayList<>();
    /**
     * The shapes of this vehicle, can be used for collisions
     */
    @Getter
    protected final List<PartShape<?>> partShapes = new ArrayList<>();
    /**
     * The light sources of this vehicle
     */
    @Getter
    protected final Map<String, PartLightSource.CompoundLight> lightSources = new HashMap<>();
    /**
     * The friction points of this vehicle
     */
    @Getter
    protected final List<FrictionPoint> frictionPoints = new ArrayList<>();
    /**
     * The list of all rendered parts for this vehicle <br>
     * A rendered part will not be rendered with the main part of the obj model <br>
     * The {@link fr.dynamx.api.entities.modules.IPhysicsModule} using this part is responsible to render the part at the right location
     */
    @Getter
    private final List<String> renderedParts = new ArrayList<>();
    @Getter
    private final List<IDrawablePart<?>> drawableParts = new ArrayList<>();

    @Getter
    @PackFileProperty(configNames = "CenterOfGravityOffset", type = DefinitionType.DynamXDefinitionTypes.VECTOR3F)
    protected Vector3f centerOfMass;
    @Getter
    @PackFileProperty(configNames = "ScaleModifier", type = DefinitionType.DynamXDefinitionTypes.VECTOR3F, required = false,
            defaultValue = "1 1 1")
    protected Vector3f scaleModifier = new Vector3f(1, 1, 1);

    @Getter
    @PackFileProperty(configNames = "DefaultEngine", required = false)
    protected String defaultEngine;
    @Getter
    @PackFileProperty(configNames = "DefaultSounds", required = false)
    protected String defaultSounds;

    @Getter
    @PackFileProperty(configNames = "MaxVehicleSpeed", required = false, defaultValue = "infinite")
    protected float vehicleMaxSpeed = Integer.MAX_VALUE;
    @Getter
    @PackFileProperty(configNames = "UseComplexCollisions", required = false, defaultValue = "true", description = "common.UseComplexCollisions")
    protected boolean useHullShape = true;
    @Getter
    @Deprecated
    @PackFileProperty(configNames = "Textures", required = false, type = DefinitionType.DynamXDefinitionTypes.STRING_ARRAY_2D)
    private String[][] texturesArray;
    @Getter
    @PackFileProperty(configNames = "DefaultZoomLevel", required = false, defaultValue = "4")
    protected int defaultZoomLevel = 4;


    /**
     * Maps the metadata to the texture data
     */
    @Getter
    private MaterialVariantsInfo<ModularVehicleInfo> variants;

    /**
     * The directing wheel id <br>
     * Used to render the steering wheel
     */
    @Getter
    private int directingWheel;
    /**
     * The collision shape of this vehicle, generated either form the partShapes list, or the obj model of the vehicle (hull shape)
     */
    @Getter
    private CompoundCollisionShape physicsCollisionShape;
    /**
     * The debug buffer for the hull shape of the vehicle (generated from the obj model)
     */
    @Getter
    private List<Vector3f> collisionShapeDebugBuffer;

    public ModularVehicleInfo(String packName, String fileName, VehicleValidator validator) {
        super(packName, fileName);
        this.validator = validator;
        this.setItemScale(0.2f);
    }

    public void addModules(BaseVehicleEntity<?> entity, ModuleListBuilder modules) {
        getSubProperties().forEach(sub -> sub.addModules(entity, modules));
        getAllParts().forEach(sub -> sub.addModules(entity, modules));
        getLightSources().values().forEach(compoundLight -> compoundLight.getSources().forEach(sub -> sub.addModules(entity, modules)));
    }

    @Override
    public Collection<? extends IShapeInfo> getShapes() {
        return partShapes;
    }

    @Override
    public <A extends InteractivePart<?, ?>> List<A> getInteractiveParts() {
        return (List<A>) getPartsByType(InteractivePart.class);
    }

    public PartLightSource.CompoundLight getLightSource(String partName) {
        return lightSources.get(partName);
    }

    public byte getIdForVariant(String variantName) {
        if(variants != null) {
            for (byte i = 0; i < variants.getVariantsMap().size(); i++) {
                if (variants.getVariantsMap().get(i).getName().equalsIgnoreCase(variantName))
                    return i;
            }
        }
        return 0;
    }

    public String getVariantName(byte variantId) {
        if(variants != null) {
            return variants.getVariantsMap().getOrDefault(variantId, variants.getDefaultVariant()).getName();
        }
        return "default";
    }

    @Override
    public void renderItem3D(ItemStack item, ItemCameraTransforms.TransformType renderType) {
        DynamXRenderUtils.renderCar(this, (byte) item.getMetadata());
    }

    /**
     * @param clazz The class of the part to return
     * @param <A>   The type of the part to return
     * @return The part with the given type and the given id (wheel index for example), or null
     */
    public <A extends BasePart<ModularVehicleInfo>> A getPartByTypeAndId(Class<A> clazz, byte id) {
        return getPartsByType(clazz).stream().filter(t -> t.getId() == id).findFirst().orElse(null);
    }

    @Override
    public String getIconFileName(byte metadata) {
        return variants != null ? variants.getVariantsMap().get(metadata).getName() : super.getIconFileName(metadata);
    }

    @Override
    public IModelTextureVariantsSupplier.IModelTextureVariants getTextureVariantsFor(ObjObjectRenderer objObjectRenderer) {
        PartLightSource.CompoundLight src = getLightSource(objObjectRenderer.getObjObjectData().getName());
        if (src != null)
            return src;
        return getVariants();
    }

    @Override
    public boolean hasVaryingTextures() {
        return getVariants() != null;
    }

    public int getMaxTextureMetadata() {
        return hasVaryingTextures() ? getVariants().getVariantsMap().size() : 1;
    }

    @Override
    public boolean canRenderPart(String partName) {
        return !renderedParts.contains(partName);
    }

    @Override
    @SuppressWarnings({"unchecked"})
    public IInfoOwner<ModularVehicleInfo> createOwner(ObjectLoader<ModularVehicleInfo, ?> loader) {
        CreatePackItemEvent.VehicleItem<ModularVehicleInfo, ?> event = new CreatePackItemEvent.VehicleItem(loader, this);
        MinecraftForge.EVENT_BUS.post(event);
        if (event.isOverridden()) {
            return (IInfoOwner<ModularVehicleInfo>) event.getObjectItem();
        } else {
            return (IInfoOwner<ModularVehicleInfo>) loader.getItem(this);
        }
    }

    @Override
    public String getTranslationKey(IInfoOwner<ModularVehicleInfo> item, int itemMeta) {
        if (itemMeta == 0)
            return super.getTranslationKey(item, itemMeta);
        TextureVariantData textureInfo = variants.getVariantsMap().get((byte) itemMeta);
        return super.getTranslationKey(item, itemMeta) + "_" + textureInfo.getName().toLowerCase();
    }

    @Override
    public String getTranslatedName(IInfoOwner<ModularVehicleInfo> item, int itemMeta) {
        if (itemMeta == 0)
            return super.getTranslatedName(item, itemMeta);
        TextureVariantData textureInfo = variants.getVariantsMap().get((byte) itemMeta);
        return super.getTranslatedName(item, itemMeta) + " " + textureInfo.getName();
    }

    @Override
    public String toString() {
        return "ModularVehicleInfo named " + getFullName();
    }

    // Methods from ModularVehicleInfoBuilder

    private byte seatID, wheelID, doorID;

    public void arrangeSeatID(PartSeat seat) {
        seat.setId(seatID++);
    }

    public void arrangeDoorID(PartDoor door) {
        door.setId(doorID++);
    }

    public void arrangeWheelID(PartWheel wheel) {
        wheel.setId(wheelID++);
    }

    public void addCollisionShape(PartShape partShape) {
        partShapes.add(partShape);
    }

    /**
     * Adds a light source to this vehicle
     *
     * @param source The light source to add
     */
    public void addLightSource(PartLightSource source) {
        if (lightSources.containsKey(source.getPartName()))
            lightSources.get(source.getPartName()).addSource(source);
        else
            lightSources.put(source.getPartName(), new PartLightSource.CompoundLight(source));
        addDrawablePart(source);
    }

    @Override
<<<<<<< HEAD
=======
    public void addPart(BasePart<ModularVehicleInfo> tBasePart) {
        super.addPart(tBasePart);
        if(tBasePart instanceof IDrawablePart)
            addDrawablePart((IDrawablePart<?>) tBasePart);
    }

    @Override
    public void addSubProperty(ISubInfoType<ModularVehicleInfo> property) {
        super.addSubProperty(property);
        if(property instanceof IDrawablePart)
            addDrawablePart((IDrawablePart<?>) property);
    }

    public void addDrawablePart(IDrawablePart<?> part) {
        String[] names = part.getRenderedParts();
        if(names.length > 0)
            renderedParts.addAll(Arrays.asList(names));
        if(drawableParts.stream().noneMatch(p -> p.getClass() == part.getClass()))
            drawableParts.add(part);
    }

    @Override
>>>>>>> db537121
    public boolean postLoad(boolean hot) {
        ObjModelPath modelPath = DynamXUtils.getModelPath(getPackName(), model);
        try {
            if (useHullShape)
                physicsCollisionShape = ShapeUtils.generateComplexModelCollisions(modelPath, "chassis", scaleModifier, centerOfMass, shapeYOffset);
            else {
                physicsCollisionShape = new CompoundCollisionShape();
                List<PartShape> partsByType = getPartsByType(PartShape.class);
                for (PartShape<?> partShape : partsByType) {
                    BoxCollisionShape hullShape = new BoxCollisionShape(partShape.getScale());
                    hullShape.setScale(scaleModifier);
                    physicsCollisionShape.addChildShape(hullShape, new Vector3f(centerOfMass.x, shapeYOffset + centerOfMass.y, centerOfMass.z).add(partShape.getPosition()));
                }
            }
            collisionShapeDebugBuffer = ShapeUtils.getDebugVectorList(physicsCollisionShape, ShapeUtils.getDebugBuffer(physicsCollisionShape));
        } catch (Exception e) {
            DynamXErrorManager.addError(getPackName(), DynamXErrorManager.PACKS__ERRORS, "collision_shape_error", ErrorLevel.FATAL, getName(), null, e);
            return false;
        }

        //Attach wheels and verify handbrake (V. 2.13.5)
        Map<String, PartWheelInfo> wheels = DynamXObjectLoaders.WHEELS.getInfos();
        boolean hasHandbrake = false;
        int directingWheel = -1;
        List<PartWheel> partsByType = getPartsByType(PartWheel.class);
        for (int i = 0; i < partsByType.size(); i++) {
            PartWheel partWheel = partsByType.get(i);
            partWheel.setDefaultWheelInfo(wheels.get(partWheel.getDefaultWheelName()));
            if (partWheel.isHandBrakingWheel())
                hasHandbrake = true;
            if (directingWheel == -1 && partWheel.isWheelIsSteerable())
                directingWheel = i;
        }
        if (directingWheel == -1)
            directingWheel = 0;
        this.directingWheel = directingWheel;
        if (!hasHandbrake) {
            for (PartWheel partWheel : partsByType) {
                if (!partWheel.isDrivingWheel())
                    partWheel.setHandBrakingWheel(true);
            }
        }
        //Attach engine
        if (defaultEngine != null) {
<<<<<<< HEAD
            CarEngineInfo engine = DynamXObjectLoaders.ENGINES.findInfo(defaultEngine);
=======
            EngineInfo engine = DynamXObjectLoaders.ENGINES.findInfo(defaultEngine);
>>>>>>> db537121
            if (engine == null)
                throw new IllegalArgumentException("Engine " + defaultEngine + " of " + getFullName() + " was not found, check file names and previous loading errors !");
            engine.appendTo(this);
        }
        variants = getSubPropertyByType(MaterialVariantsInfo.class);
        //Map textures
        //Backward compatibility with 3.3.0
        //Will be removed
        if(texturesArray != null) {
            variants = new MaterialVariantsInfo(this, texturesArray);
            variants.appendTo(this);
        }
        //Map lights
        lightSources.values().forEach(PartLightSource.CompoundLight::postLoad);
        //Post-load sub-properties
        if(!super.postLoad(hot))
            return false;
        //Validate vehicle type
        validator.validate(this);
        return true;
    }

    public void addFrictionPoint(FrictionPoint frictionPoint) {
        frictionPoints.add(frictionPoint);
    }

    @Override
    public void addParticleEmitter(ParticleEmitterInfo<?> particleEmitterInfo) {
        particleEmitters.add(particleEmitterInfo);
    }

    @Override
    @SideOnly(Side.CLIENT)
    public void applyItemTransforms(ItemCameraTransforms.TransformType renderType, ItemStack stack, ItemObjModel model) {
        super.applyItemTransforms(renderType, stack, model);
        if(renderType == ItemCameraTransforms.TransformType.GUI)
            GlStateManager.rotate(180, 0, 1, 0);
    }
}<|MERGE_RESOLUTION|>--- conflicted
+++ resolved
@@ -313,8 +313,6 @@
     }
 
     @Override
-<<<<<<< HEAD
-=======
     public void addPart(BasePart<ModularVehicleInfo> tBasePart) {
         super.addPart(tBasePart);
         if(tBasePart instanceof IDrawablePart)
@@ -337,7 +335,6 @@
     }
 
     @Override
->>>>>>> db537121
     public boolean postLoad(boolean hot) {
         ObjModelPath modelPath = DynamXUtils.getModelPath(getPackName(), model);
         try {
@@ -382,11 +379,7 @@
         }
         //Attach engine
         if (defaultEngine != null) {
-<<<<<<< HEAD
             CarEngineInfo engine = DynamXObjectLoaders.ENGINES.findInfo(defaultEngine);
-=======
-            EngineInfo engine = DynamXObjectLoaders.ENGINES.findInfo(defaultEngine);
->>>>>>> db537121
             if (engine == null)
                 throw new IllegalArgumentException("Engine " + defaultEngine + " of " + getFullName() + " was not found, check file names and previous loading errors !");
             engine.appendTo(this);
