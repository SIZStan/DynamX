--- conflicted
+++ resolved
@@ -87,61 +87,38 @@
      */
     private int directingWheel;
 
-<<<<<<< HEAD
+    @Getter
+    @Setter
     @PackFileProperty(configNames = "PlayerStandOnTop", required = false, defaultValue = "ALWAYS")
     protected EnumPlayerStandOnTop playerStandOnTop = EnumPlayerStandOnTop.ALWAYS;
 
+    @Getter
+    @Setter
     @PackFileProperty(configNames = "DefaultZoomLevel", required = false, defaultValue = "4")
     protected int defaultZoomLevel = 4;
 
-    private final Map<Class<? extends BasePart<?>>, Byte> partIds = new HashMap<>();
-
     /* == Physics properties == */
 
+    @Getter
+    @Setter
     @PackFileProperty(configNames = "EmptyMass")
     protected int emptyMass;
-    @PackFileProperty(configNames = "CenterOfGravityOffset", type = DefinitionType.DynamXDefinitionTypes.VECTOR3F)
+    @Getter
+    @Setter
+    @PackFileProperty(configNames = "CenterOfGravityOffset", type = DefinitionType.DynamXDefinitionTypes.VECTOR3F, required = false)
     protected Vector3f centerOfMass;
 
-    @PackFileProperty(configNames = "DragCoefficient")
+    @Getter
+    @Setter
+    @PackFileProperty(configNames = "DragCoefficient", required = false)
     protected float dragFactor;
 
+    @Getter
+    @Setter
     @PackFileProperty(configNames = "LinearDamping", required = false, defaultValue = "0.5 for helicopters, 0 for others")
     protected float linearDamping;
-=======
-    @Getter
-    @Setter
-    @PackFileProperty(configNames = "PlayerStandOnTop", required = false, defaultValue = "ALWAYS")
-    protected EnumPlayerStandOnTop playerStandOnTop = EnumPlayerStandOnTop.ALWAYS;
-
-    @Getter
-    @Setter
-    @PackFileProperty(configNames = "DefaultZoomLevel", required = false, defaultValue = "4")
-    protected int defaultZoomLevel = 4;
-
-    /* == Physics properties == */
-
-    @Getter
-    @Setter
-    @PackFileProperty(configNames = "EmptyMass")
-    protected int emptyMass = 0;
-    @Getter
-    @Setter
-    @PackFileProperty(configNames = "CenterOfGravityOffset", type = DefinitionType.DynamXDefinitionTypes.VECTOR3F, required = false)
-    protected Vector3f centerOfMass = new Vector3f();
-
-    @Getter
-    @Setter
-    @PackFileProperty(configNames = "DragCoefficient", required = false)
-    protected float dragFactor = 0.0f;
-
-    @Getter
-    @Setter
-    @PackFileProperty(configNames = "LinearDamping", required = false, defaultValue = "0.5 for helicopters, 0 for others")
-    protected float linearDamping;
-    @Getter
-    @Setter
->>>>>>> 438f1e78
+    @Getter
+    @Setter
     @PackFileProperty(configNames = "AngularDamping", required = false, defaultValue = "0.9 for helicopters, 0.5 for boats, 0 for others")
     protected float angularDamping;
 
@@ -150,20 +127,15 @@
     @PackFileProperty(configNames = "InWaterAngularDamping", required = false, defaultValue = "0.9 for helicopters, 0.6 for others")
     protected float inWaterAngularDamping = 0.6f;
 
-<<<<<<< HEAD
+    @Getter
+    @Setter
     @PackFileProperty(configNames = "UseComplexCollisions", required = false, defaultValue = "true", description = "common.UseComplexCollisions")
     protected boolean useComplexCollisions = true;
-=======
-    @Getter
-    @Setter
-    @PackFileProperty(configNames = "UseComplexCollisions", required = false, defaultValue = "true", description = "common.UseComplexCollisions")
-    protected boolean useComplexCollisions = true;
 
     /**
      * The shapes of this vehicle, can be used for collisions
      */
     @Getter
->>>>>>> 438f1e78
     protected ObjectCollisionsHelper collisionsHelper = new ObjectCollisionsHelper();
 
     /**
@@ -200,12 +172,8 @@
      * The {@link fr.dynamx.api.entities.modules.IPhysicsModule} using this part is responsible to render the part at the right location
      */
     private final List<String> renderedParts = new ArrayList<>();
-<<<<<<< HEAD
-    private final List<IDrawablePart<?>> drawableParts = new ArrayList<>();
-=======
     @Getter
     private final List<IDrawablePart<?, ?>> drawableParts = new ArrayList<>();
->>>>>>> 438f1e78
 
     /**
      * Maps the metadata to the texture data
