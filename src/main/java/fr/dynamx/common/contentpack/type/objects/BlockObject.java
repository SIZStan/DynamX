--- conflicted
+++ resolved
@@ -3,10 +3,6 @@
 import com.jme3.math.Vector3f;
 import fr.aym.acslib.api.services.error.ErrorLevel;
 import fr.dynamx.api.contentpack.object.IDynamXItem;
-<<<<<<< HEAD
-import fr.dynamx.api.contentpack.object.subinfo.ISubInfoType;
-=======
->>>>>>> 438f1e78
 import fr.dynamx.api.contentpack.registry.DefinitionType;
 import fr.dynamx.api.contentpack.registry.PackFileProperty;
 import fr.dynamx.api.dxmodel.EnumDxModelFormats;
@@ -74,7 +70,7 @@
         //Map lights
         lightSources.values().forEach(PartLightSource::postLoad);
         collisionsHelper.loadCollisions(this, DynamXUtils.getModelPath(getPackName(), model), "", translation, 0, useComplexCollisions, scaleModifier, ObjectCollisionsHelper.CollisionType.BLOCK);
-        if(hasVaryingTextures() && getMaxTextureMetadata() > 16 && (getCreativeTabName() == null || !getCreativeTabName().equalsIgnoreCase("None"))) {
+        if (hasVaryingTextures() && getMaxTextureMetadata() > 16 && (getCreativeTabName() == null || !getCreativeTabName().equalsIgnoreCase("None"))) {
             DynamXErrorManager.addError(getPackName(), DynamXErrorManager.PACKS_ERRORS, "too_many_variants", ErrorLevel.HIGH, getName(), "You can't use more than 16 variants on blocks !");
         }
         return super.postLoad(hot);
