--- conflicted
+++ resolved
@@ -8,12 +8,8 @@
 import fr.dynamx.api.contentpack.registry.IPackFilePropertyFixer;
 import fr.dynamx.api.contentpack.registry.PackFileProperty;
 import fr.dynamx.api.contentpack.registry.SubInfoTypeRegistries;
-<<<<<<< HEAD
 import fr.dynamx.api.dxmodel.IModelTextureVariantsSupplier;
 import fr.dynamx.api.dxmodel.DxModelPath;
-=======
-import fr.dynamx.api.obj.IModelTextureVariantsSupplier;
->>>>>>> b391f836
 import fr.dynamx.client.renders.model.renderer.ObjObjectRenderer;
 import fr.dynamx.common.contentpack.type.MaterialVariantsInfo;
 import fr.dynamx.common.contentpack.type.ObjectCollisionsHelper;
@@ -69,33 +65,6 @@
 
     @Override
     public boolean postLoad(boolean hot) {
-<<<<<<< HEAD
-        compoundCollisionShape = new CompoundCollisionShape();
-        if (getPartShapes().isEmpty()) {
-            DxModelPath modelPath = DynamXUtils.getModelPath(getPackName(), model);
-            if (useHullShape) {
-                compoundCollisionShape = ShapeUtils.generateComplexModelCollisions(modelPath, "", scaleModifier, new Vector3f(), 0);
-            } else {
-                ShapeUtils.generateModelCollisions(this, DynamXContext.getDxModelDataFromCache(modelPath), compoundCollisionShape);
-            }
-        } else {
-            getPartShapes().forEach(shape -> {
-                getCollisionBoxes().add(shape.getBoundingBox().offset(0.5, 0.5, 0.5));
-                switch (shape.getShapeType()) {
-                    case BOX:
-                        compoundCollisionShape.addChildShape(new BoxCollisionShape(shape.getSize()), shape.getPosition());
-                        break;
-                    case CYLINDER:
-                        compoundCollisionShape.addChildShape(new CylinderCollisionShape(shape.getSize(), 0), shape.getPosition());
-                        break;
-                    case SPHERE:
-                        compoundCollisionShape.addChildShape(new SphereCollisionShape(shape.getSize().x), shape.getPosition());
-                        break;
-                }
-            });
-        }
-=======
->>>>>>> b391f836
         if(hasVaryingTextures() && getMaxTextureMetadata() > 16) {
             DynamXErrorManager.addError(getPackName(), DynamXErrorManager.PACKS_ERRORS, "too_many_variants", ErrorLevel.HIGH, getName(), "You can't use more than 16 variants on blocks !");
         }
