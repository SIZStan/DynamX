package fr.dynamx.common.contentpack.type.objects;

import com.jme3.bullet.collision.shapes.BoxCollisionShape;
import com.jme3.bullet.collision.shapes.CompoundCollisionShape;
import com.jme3.bullet.collision.shapes.CylinderCollisionShape;
import com.jme3.bullet.collision.shapes.SphereCollisionShape;
import com.jme3.math.Vector3f;
import fr.dynamx.api.contentpack.object.IShapeContainer;
import fr.dynamx.api.contentpack.registry.DefinitionType;
import fr.dynamx.api.contentpack.registry.IPackFilePropertyFixer;
import fr.dynamx.api.contentpack.registry.PackFileProperty;
import fr.dynamx.api.contentpack.registry.SubInfoTypeRegistries;
<<<<<<< HEAD
import fr.dynamx.api.obj.IModelTextureVariantsSupplier;
import fr.dynamx.api.obj.ObjModelPath;
import fr.dynamx.client.renders.model.renderer.ObjObjectRenderer;
import fr.dynamx.common.DynamXContext;
import fr.dynamx.common.contentpack.DynamXObjectLoaders;
import fr.dynamx.common.contentpack.PackInfo;
=======
import fr.dynamx.api.obj.IObjObject;
>>>>>>> aafaa6f3
import fr.dynamx.common.contentpack.parts.PartShape;
import fr.dynamx.common.contentpack.type.MaterialVariantsInfo;
import fr.dynamx.common.contentpack.type.ParticleEmitterInfo;
import fr.dynamx.utils.DynamXUtils;
import fr.dynamx.utils.optimization.MutableBoundingBox;
import fr.dynamx.utils.physics.ShapeUtils;
import lombok.Getter;
import lombok.Setter;
import lombok.experimental.Accessors;

import java.util.ArrayList;
import java.util.List;
<<<<<<< HEAD
import java.util.stream.Collectors;
=======
import java.util.Map;
>>>>>>> aafaa6f3

public abstract class AbstractProp<T extends AbstractProp<?>> extends AbstractItemObject<T, T> implements IShapeContainer, ParticleEmitterInfo.IParticleEmitterContainer {
    @IPackFilePropertyFixer.PackFilePropertyFixer(registries = {SubInfoTypeRegistries.WHEELED_VEHICLES, SubInfoTypeRegistries.PROPS})
    public static final IPackFilePropertyFixer PROPERTY_FIXER = (object, key, value) -> {
        if ("UseHullShape".equals(key))
            return new IPackFilePropertyFixer.FixResult("UseComplexCollisions", true);
        if ("Textures".equals(key))
            return new IPackFilePropertyFixer.FixResult("MaterialVariants", true, true);
        return null;
    };

    @PackFileProperty(configNames = "Translate", type = DefinitionType.DynamXDefinitionTypes.VECTOR3F, required = false, defaultValue = "0 0 0")
    @Getter
    @Setter
    protected Vector3f translation = new Vector3f(0, 0, 0);
    @PackFileProperty(configNames = "Scale", type = DefinitionType.DynamXDefinitionTypes.VECTOR3F, required = false, defaultValue = "1 1 1")
    @Getter
    @Setter
    protected Vector3f scaleModifier = new Vector3f(1, 1, 1);
    @PackFileProperty(configNames = "RenderDistanceSquared", required = false, defaultValue = "4096")
    @Getter
    @Setter
    protected float renderDistance = 4096;
    @PackFileProperty(configNames = "UseComplexCollisions", required = false, defaultValue = "false", description = "common.UseComplexCollisions")
    @Accessors(fluent = true)
    @Getter
    protected boolean useHullShape = false;
    @Deprecated
    @PackFileProperty(configNames = "Textures", required = false, type = DefinitionType.DynamXDefinitionTypes.STRING_ARRAY_2D)
    protected String[][] texturesArray;

    @Getter
    private final List<MutableBoundingBox> collisionBoxes = new ArrayList<>();
    @Getter
    private final List<PartShape<?>> partShapes = new ArrayList<>();

    private final List<ParticleEmitterInfo<?>> particleEmitters = new ArrayList<>();

    @Getter
    protected CompoundCollisionShape compoundCollisionShape;

    public AbstractProp(String packName, String fileName) {
        super(packName, fileName);
        itemScale = 0.3f;
    }

    @Override
    public boolean postLoad(boolean hot) {
        compoundCollisionShape = new CompoundCollisionShape();
        if (getPartShapes().isEmpty()) {
<<<<<<< HEAD
            ObjModelPath modelPath = DynamXUtils.getModelPath(getPackName(), model);
            if (useHullShape) {
                compoundCollisionShape = ShapeUtils.generateComplexModelCollisions(DynamXUtils.getModelPath(getPackName(), model), "", scaleModifier, new Vector3f(), 0);
            } else {
                PackInfo info = DynamXObjectLoaders.PACKS.findPackInfoByPackName(getPackName());
                ShapeUtils.generateModelCollisions(this, DynamXContext.getObjModelDataFromCache(modelPath), compoundCollisionShape);
            }
=======
            if (useHullShape)
                compoundCollisionShape = ShapeUtils.generateComplexModelCollisions(DynamXUtils.getModelPath(getPackName(), model), "", scaleModifier, new Vector3f(), 0);
            else
                ShapeUtils.generateModelCollisions(this, ObjModelServer.createServerObjModel(DynamXUtils.getModelPath(getPackName(), getModel())), compoundCollisionShape);
>>>>>>> aafaa6f3
        } else {
            getPartShapes().forEach(shape -> {
                getCollisionBoxes().add(shape.getBoundingBox().offset(0.5, 0.5, 0.5));
                switch (shape.getShapeType()) {
                    case BOX:
                        compoundCollisionShape.addChildShape(new BoxCollisionShape(shape.getSize()), shape.getPosition());
                        break;
                    case CYLINDER:
                        compoundCollisionShape.addChildShape(new CylinderCollisionShape(shape.getSize(), 0), shape.getPosition());
                        break;
                    case SPHERE:
                        compoundCollisionShape.addChildShape(new SphereCollisionShape(shape.getSize().x), shape.getPosition());
                        break;
                }
            });
        }
        return true;
    }

    abstract MaterialVariantsInfo<?> getVariants();

    @Override
    public IModelTextureVariantsSupplier.IModelTextureVariants getTextureVariantsFor(ObjObjectRenderer objObjectRenderer) {
        return getVariants();
    }

    @Override
    public boolean hasVaryingTextures() {
        return getVariants() != null;
    }

    public int getMaxTextureMetadata() {
        return hasVaryingTextures() ? getVariants().getVariantsMap().size() : 1;
    }


    @Override
    public void addCollisionShape(PartShape<?> partShape) {
        partShapes.add(partShape);
    }

    @Override
    public void addParticleEmitter(ParticleEmitterInfo<?> emitterInfo) {
        particleEmitters.add(emitterInfo);
    }

    @Override
    public List<ParticleEmitterInfo<?>> getParticleEmitters() {
        return particleEmitters;
    }

}<|MERGE_RESOLUTION|>--- conflicted
+++ resolved
@@ -10,16 +10,12 @@
 import fr.dynamx.api.contentpack.registry.IPackFilePropertyFixer;
 import fr.dynamx.api.contentpack.registry.PackFileProperty;
 import fr.dynamx.api.contentpack.registry.SubInfoTypeRegistries;
-<<<<<<< HEAD
 import fr.dynamx.api.obj.IModelTextureVariantsSupplier;
 import fr.dynamx.api.obj.ObjModelPath;
 import fr.dynamx.client.renders.model.renderer.ObjObjectRenderer;
 import fr.dynamx.common.DynamXContext;
 import fr.dynamx.common.contentpack.DynamXObjectLoaders;
 import fr.dynamx.common.contentpack.PackInfo;
-=======
-import fr.dynamx.api.obj.IObjObject;
->>>>>>> aafaa6f3
 import fr.dynamx.common.contentpack.parts.PartShape;
 import fr.dynamx.common.contentpack.type.MaterialVariantsInfo;
 import fr.dynamx.common.contentpack.type.ParticleEmitterInfo;
@@ -32,11 +28,7 @@
 
 import java.util.ArrayList;
 import java.util.List;
-<<<<<<< HEAD
-import java.util.stream.Collectors;
-=======
 import java.util.Map;
->>>>>>> aafaa6f3
 
 public abstract class AbstractProp<T extends AbstractProp<?>> extends AbstractItemObject<T, T> implements IShapeContainer, ParticleEmitterInfo.IParticleEmitterContainer {
     @IPackFilePropertyFixer.PackFilePropertyFixer(registries = {SubInfoTypeRegistries.WHEELED_VEHICLES, SubInfoTypeRegistries.PROPS})
@@ -87,7 +79,6 @@
     public boolean postLoad(boolean hot) {
         compoundCollisionShape = new CompoundCollisionShape();
         if (getPartShapes().isEmpty()) {
-<<<<<<< HEAD
             ObjModelPath modelPath = DynamXUtils.getModelPath(getPackName(), model);
             if (useHullShape) {
                 compoundCollisionShape = ShapeUtils.generateComplexModelCollisions(DynamXUtils.getModelPath(getPackName(), model), "", scaleModifier, new Vector3f(), 0);
@@ -95,12 +86,6 @@
                 PackInfo info = DynamXObjectLoaders.PACKS.findPackInfoByPackName(getPackName());
                 ShapeUtils.generateModelCollisions(this, DynamXContext.getObjModelDataFromCache(modelPath), compoundCollisionShape);
             }
-=======
-            if (useHullShape)
-                compoundCollisionShape = ShapeUtils.generateComplexModelCollisions(DynamXUtils.getModelPath(getPackName(), model), "", scaleModifier, new Vector3f(), 0);
-            else
-                ShapeUtils.generateModelCollisions(this, ObjModelServer.createServerObjModel(DynamXUtils.getModelPath(getPackName(), getModel())), compoundCollisionShape);
->>>>>>> aafaa6f3
         } else {
             getPartShapes().forEach(shape -> {
                 getCollisionBoxes().add(shape.getBoundingBox().offset(0.5, 0.5, 0.5));
