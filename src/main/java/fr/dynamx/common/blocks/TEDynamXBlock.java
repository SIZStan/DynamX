package fr.dynamx.common.blocks;

import com.jme3.bullet.collision.shapes.CompoundCollisionShape;
import com.jme3.math.Quaternion;
import com.jme3.math.Vector3f;
import fr.aym.acsguis.api.ACsGuiApi;
import fr.dynamx.api.contentpack.object.IPackInfoReloadListener;
import fr.dynamx.api.events.DynamXBlockEvent;
import fr.dynamx.client.gui.GuiBlockCustomization;
import fr.dynamx.common.DynamXContext;
import fr.dynamx.common.capability.DynamXChunkData;
import fr.dynamx.common.capability.DynamXChunkDataProvider;
import fr.dynamx.common.contentpack.DynamXObjectLoaders;
import fr.dynamx.common.contentpack.type.objects.BlockObject;
import fr.dynamx.common.entities.ICollidableObject;
import fr.dynamx.common.entities.modules.LightsModule;
import fr.dynamx.utils.VerticalChunkPos;
import fr.dynamx.utils.maths.DynamXGeometry;
import fr.dynamx.utils.optimization.MutableBoundingBox;
import fr.dynamx.utils.optimization.QuaternionPool;
import fr.dynamx.utils.optimization.Vector3fPool;
import lombok.Getter;
import net.minecraft.nbt.NBTTagCompound;
import net.minecraft.network.NetworkManager;
import net.minecraft.network.play.server.SPacketUpdateTileEntity;
import net.minecraft.tileentity.TileEntity;
import net.minecraft.util.ITickable;
import net.minecraft.util.math.AxisAlignedBB;
import net.minecraftforge.common.MinecraftForge;
import net.minecraftforge.fml.relauncher.Side;
import net.minecraftforge.fml.relauncher.SideOnly;

import java.util.ArrayList;
import java.util.Collections;
import java.util.List;

public class TEDynamXBlock extends TileEntity implements ICollidableObject, ITickable, IPackInfoReloadListener {
    private BlockObject<?> blockObjectInfo;
    private int rotation;
    private Vector3f relativeTranslation = new Vector3f(), relativeScale = new Vector3f(), relativeRotation = new Vector3f();

    /**
     * The cache of the block collisions, with position offset but no rotation
     */
    protected final List<MutableBoundingBox> unrotatedCollisionsCache = new ArrayList<>();
    /**
     * The hitbox for (mouse) interaction with the block
     */
    protected AxisAlignedBB boundingBoxCache;

    @Getter
    private LightsModule lightsModule;

    public TEDynamXBlock() {
    }

    public TEDynamXBlock(BlockObject<?> blockObjectInfo) {
        setBlockObjectInfo(blockObjectInfo);
    }

    public BlockObject<?> getBlockObjectInfo() {
        return blockObjectInfo;
    }

    public void setBlockObjectInfo(BlockObject<?> blockObjectInfo) {
        this.blockObjectInfo = blockObjectInfo;
        if(world != null)
            world.markBlockRangeForRenderUpdate(pos, pos);
        if(blockObjectInfo != null && !blockObjectInfo.getLightSources().isEmpty())
            lightsModule = new LightsModule(blockObjectInfo);
        else
            lightsModule = null;
    }

    @Override
    public NBTTagCompound writeToNBT(NBTTagCompound compound) {
        if (blockObjectInfo != null)
            compound.setString("BlockInfo", blockObjectInfo.getFullName());
        if(lightsModule != null)
            lightsModule.writeToNBT(compound);
        compound.setInteger("Rotation", rotation);
        compound.setFloat("TranslationX", relativeTranslation.x);
        compound.setFloat("TranslationY", relativeTranslation.y);
        compound.setFloat("TranslationZ", relativeTranslation.z);
        compound.setFloat("ScaleX", relativeScale.x);
        compound.setFloat("ScaleY", relativeScale.y);
        compound.setFloat("ScaleZ", relativeScale.z);
        compound.setFloat("RotationX", relativeRotation.x);
        compound.setFloat("RotationY", relativeRotation.y);
        compound.setFloat("RotationZ", relativeRotation.z);
        super.writeToNBT(compound);
        return compound;
    }

    @Override
    public void readFromNBT(NBTTagCompound compound) {
        super.readFromNBT(compound);
        if (compound.hasKey("BlockInfo"))
            setBlockObjectInfo(DynamXObjectLoaders.BLOCKS.findInfo(compound.getString("BlockInfo")));
        if(lightsModule != null)
            lightsModule.readFromNBT(compound);
        rotation = compound.getInteger("Rotation");
        relativeTranslation = new Vector3f(
                compound.getFloat("TranslationX"),
                compound.getFloat("TranslationY"),
                compound.getFloat("TranslationZ"));
        relativeScale = new Vector3f(
                compound.getFloat("ScaleX"),
                compound.getFloat("ScaleY"),
                compound.getFloat("ScaleZ"));
        relativeRotation = new Vector3f(
                compound.getFloat("RotationX"),
                compound.getFloat("RotationY"),
                compound.getFloat("RotationZ"));
        markCollisionsDirty();
    }

    @Override
    @SideOnly(Side.CLIENT)
    public AxisAlignedBB getRenderBoundingBox() {
        return INFINITE_EXTENT_AABB;
    }

    @Override
    @SideOnly(Side.CLIENT)
    public double getMaxRenderDistanceSquared() {
        return blockObjectInfo == null ? super.getMaxRenderDistanceSquared() : blockObjectInfo.getRenderDistance();
    }

    @Override
    public NBTTagCompound getUpdateTag() {
        return this.writeToNBT(new NBTTagCompound());
    }

    @Override
    public SPacketUpdateTileEntity getUpdatePacket() {
        NBTTagCompound nbttagcompound = new NBTTagCompound();
        this.writeToNBT(nbttagcompound);
        return new SPacketUpdateTileEntity(pos, 0, nbttagcompound);
    }

    @Override
    public void onDataPacket(NetworkManager net, SPacketUpdateTileEntity pkt) {
        super.onDataPacket(net, pkt);
        this.readFromNBT(pkt.getNbtCompound());
        this.world.markBlockRangeForRenderUpdate(pos, pos);
    }

    public Vector3f getRelativeTranslation() {
        return relativeTranslation;
    }

    public void setRelativeTranslation(Vector3f relativeTranslation) {
        this.relativeTranslation = relativeTranslation;
    }

    public Vector3f getRelativeScale() {
        return relativeScale;
    }

    public void setRelativeScale(Vector3f relativeScale) {
        this.relativeScale = relativeScale;
    }

    public Vector3f getRelativeRotation() {
        return relativeRotation;
    }

    public void setRelativeRotation(Vector3f relativeRotation) {
        this.relativeRotation = relativeRotation;
    }

    public int getRotation() {
        return rotation;
    }

    public void setRotation(int rotation) {
        this.rotation = rotation;
        markCollisionsDirty();
    }

    @SideOnly(Side.CLIENT)
    public void openConfigGui() {
        ACsGuiApi.asyncLoadThenShowGui("Block Customization", () -> new GuiBlockCustomization(this));
    }

    /**
     * @return The block collision box when you try to hover it with the mouse and interact with it
     */
    public AxisAlignedBB computeBoundingBox() {
        if (boundingBoxCache == null) {
            QuaternionPool.getINSTANCE().openSubPool();
            Vector3fPool.openPool();
            List<MutableBoundingBox> boxes = getUnrotatedCollisionBoxes(); //Get PartShape boxes
            if (boxes.isEmpty()) {//If there is no boxes, create a default one
                boundingBoxCache = new AxisAlignedBB(0, 0, 0, 1, 1, 1);
            } else {
                MutableBoundingBox container;
                if (boxes.size() == 1) //If there is one, no more calculus to do !
                    container = new MutableBoundingBox(boxes.get(0));
                else {
                    container = new MutableBoundingBox(boxes.get(0));
                    for (int i = 1; i < boxes.size(); i++) { //Else create a bigger box containing all of the boxes
                        container.growTo(boxes.get(i));
                    }
                }
                //The container box corresponding to an unrotated entity, so rotate it !
                Quaternion physicsRotation = getCollidableRotation();
                container = DynamXContext.getCollisionHandler().rotateBB(Vector3fPool.get(0.5f, 0, 0.5f), container, physicsRotation);
                container.grow(0.1, 0.0, 0.1); //Grow it to avoid little glitches on the corners of the car
                container.scale(getRelativeScale().x != 0 ? getRelativeScale().x : 1, getRelativeScale().y != 0 ? getRelativeScale().y : 1, getRelativeScale().z != 0 ? getRelativeScale().z : 1);
                container.offset(getRelativeTranslation().x, getRelativeTranslation().y, getRelativeTranslation().z);
                boundingBoxCache = container.toBB();
            }
            Vector3fPool.closePool();
            QuaternionPool.getINSTANCE().closeSubPool();
        }
        return boundingBoxCache;//.offset(pos);
    }

    @Override
    public List<MutableBoundingBox> getCollisionBoxes() {
        if (blockObjectInfo != null && unrotatedCollisionsCache.size() != getUnrotatedCollisionBoxes().size()) {
            synchronized (unrotatedCollisionsCache) {
                for (MutableBoundingBox shape : getUnrotatedCollisionBoxes()) {
                    MutableBoundingBox b = new MutableBoundingBox(shape);
                    b.scale(relativeScale.x != 0 ? relativeScale.x : 1, relativeScale.y != 0 ? relativeScale.y : 1, relativeScale.z != 0 ? relativeScale.z : 1);
                    b.offset(pos.getX() - 0.5, pos.getY(), pos.getZ() - 0.5);
                    b.offset(relativeTranslation.x, relativeTranslation.y, relativeTranslation.z);
                    unrotatedCollisionsCache.add(b);
                }
            }
        }
        return unrotatedCollisionsCache;
    }

    /**
     * @return The collision boxes composing this entity, with no rotation and no position applied <br>
     * Used for all collisions of the entity (with players, vehicles, etc) <br>
     * The list is not modified by callers of the function <br>
     * <strong>Note : </strong>The list is cached by the callers of this function, so you need to call markCollisionsDirty() to refresh them.
     */
    public List<MutableBoundingBox> getUnrotatedCollisionBoxes() {
        if (blockObjectInfo == null) {
            return Collections.EMPTY_LIST;
        }
        return blockObjectInfo.getCollisionBoxes();
    }

    /**
     * @return The collision of this tile entity in the PhysicsWorld, without rotation or custom translation
     */
    public CompoundCollisionShape getPhysicsCollision() {
        return blockObjectInfo.getCompoundCollisionShape();
    }

    /**
     * Invalidates the block collisions caches, and reloads them <br>
     * Will provoke lag if you call this each tick
     */
    public void markCollisionsDirty() {
        boundingBoxCache = null;
        unrotatedCollisionsCache.clear();
        if (world != null && DynamXContext.usesPhysicsWorld(world)) {
            DynamXContext.getPhysicsWorld(world).getTerrainManager().onChunkChanged(new VerticalChunkPos(getPos().getX() >> 4, getPos().getY() >> 4, getPos().getZ() >> 4));
        }
        if (world != null) {
            DynamXChunkData data = world.getChunk(pos).getCapability(DynamXChunkDataProvider.DYNAM_X_CHUNK_DATA_CAPABILITY, null);
            data.getBlocksAABB().put(pos, computeBoundingBox().offset(pos));
        }
    }

    @Override
    public Quaternion getCollidableRotation() {
        return blockObjectInfo == null ? QuaternionPool.get(0, 0, 0, 1) : DynamXGeometry.eulerToQuaternion((blockObjectInfo.getRotation().z - relativeRotation.z),
                ((blockObjectInfo.getRotation().y - relativeRotation.y + getRotation() * 22.5f) % 360),
                (blockObjectInfo.getRotation().x + relativeRotation.x));
    }

    @Override
    public Vector3f getCollisionOffset() {
        return Vector3fPool.get(-0.5f, 0, -0.5f);
    }

    @Override
    public void onLoad() {
        DynamXChunkData data = world.getChunk(pos).getCapability(DynamXChunkDataProvider.DYNAM_X_CHUNK_DATA_CAPABILITY, null);
        data.getBlocksAABB().put(pos, computeBoundingBox().offset(pos));
    }

<<<<<<< HEAD
    public boolean isPlaying;
    public float currentTime;
=======
    private DynamXBlockEvent.TickTileEntity event;
>>>>>>> d4fb62d6
    @Override
    public void update() {
        if(event == null){
            new DynamXBlockEvent.TickTileEntity(Side.SERVER, (DynamXBlock<?>) this.getBlockType(), getWorld(), this);
        }
        MinecraftForge.EVENT_BUS.post(event);
    }

    @Override
    public void onPackInfosReloaded() {
        setBlockObjectInfo(DynamXObjectLoaders.BLOCKS.findInfo(blockObjectInfo.getFullName()));
    }
}<|MERGE_RESOLUTION|>--- conflicted
+++ resolved
@@ -288,12 +288,7 @@
         data.getBlocksAABB().put(pos, computeBoundingBox().offset(pos));
     }
 
-<<<<<<< HEAD
-    public boolean isPlaying;
-    public float currentTime;
-=======
     private DynamXBlockEvent.TickTileEntity event;
->>>>>>> d4fb62d6
     @Override
     public void update() {
         if(event == null){
