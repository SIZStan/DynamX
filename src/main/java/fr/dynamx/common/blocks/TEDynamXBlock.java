--- conflicted
+++ resolved
@@ -83,19 +83,9 @@
         animator = new DxAnimator();
     }
 
-<<<<<<< HEAD
-    public TEDynamXBlock(BlockObject<?> blockObjectInfo) {
-        setBlockObjectInfo(blockObjectInfo);
-        animator = new DxAnimator();
-    }
-
-    public BlockObject<?> getBlockObjectInfo() {
-        return blockObjectInfo;
-=======
     public TEDynamXBlock(BlockObject<?> packInfo) {
-        setPackInfo(packInfo);
+        setPackInfo(packInfo);.
         this.hasSeats = !packInfo.getPartsByType(PartBlockSeat.class).isEmpty();
->>>>>>> 9266310a
     }
 
     public void setPackInfo(BlockObject<?> packInfo) {
@@ -319,17 +309,11 @@
         data.getBlocksAABB().put(pos, computeBoundingBox().offset(pos));
     }
 
-<<<<<<< HEAD
-    public boolean isPlaying;
-    public float currentTime;
-    private DynamXBlockEvent.TickTileEntity event;
-=======
     @Override
     public void onPackInfosReloaded() {
         setPackInfo(DynamXObjectLoaders.BLOCKS.findInfo(packInfo.getFullName()));
     }
 
->>>>>>> 9266310a
     @Override
     public void update() {
         if (hasSeats && (seatEntities == null || seatEntities.stream().anyMatch(e -> e.isDead)) && !world.isRemote) {
@@ -346,12 +330,6 @@
                 seatEntities.add(entity);
             }
         }
-<<<<<<< HEAD
-        MinecraftForge.EVENT_BUS.post(event);
-
-        //System.out.println(pos + " " + animator.getAnimationQueue());
-=======
->>>>>>> 9266310a
     }
 
     /**
