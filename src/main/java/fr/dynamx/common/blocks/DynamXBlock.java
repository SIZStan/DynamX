--- conflicted
+++ resolved
@@ -171,19 +171,11 @@
 
     @Override
     public boolean onBlockActivated(World worldIn, BlockPos pos, IBlockState state, EntityPlayer playerIn, EnumHand hand, EnumFacing facing, float hitX, float hitY, float hitZ) {
-<<<<<<< HEAD
-        if (worldIn.isRemote && isDxModel) {
-            if (playerIn.isSneaking() && playerIn.capabilities.isCreativeMode) {
-                TileEntity te = worldIn.getTileEntity(pos);
-                if (te != null)
-                    ((TEDynamXBlock) te).openConfigGui();
-                return true;
-=======
         if (playerIn.isSneaking() && playerIn.capabilities.isCreativeMode) {
             TileEntity te = worldIn.getTileEntity(pos);
-            if (te != null && worldIn.isRemote)
+            if (te != null && worldIn.isRemote && isDxModel)
                 ((TEDynamXBlock) te).openConfigGui();
-            return true;
+            return isDxModel;
         }
         if (!worldIn.isRemote) {
             TileEntity te = worldIn.getTileEntity(pos);
@@ -197,7 +189,6 @@
                         idx = 0;
                     hitPart.interact(((TEDynamXBlock) te).getSeatEntities().get(idx), playerIn);
                 }
->>>>>>> b391f836
             }
         }
         return false;
