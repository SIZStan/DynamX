package fr.dynamx.common.objloader.data;

import com.jme3.math.Vector3f;
import de.javagl.jgltf.model.NodeModel;
import fr.aym.acslib.api.services.mps.IMpsClassLoader;
import fr.dynamx.api.dxmodel.DxModelPath;
import fr.dynamx.common.DynamXMain;
import fr.dynamx.common.contentpack.ContentPackLoader;
import fr.dynamx.common.contentpack.PackInfo;
import fr.dynamx.common.objloader.OBJLoader;
import fr.dynamx.utils.DynamXUtils;
import lombok.Getter;
import net.minecraft.client.Minecraft;
import net.minecraft.util.ResourceLocation;
import net.minecraftforge.fml.common.FMLCommonHandler;
import net.minecraftforge.fml.relauncher.Side;
import net.minecraftforge.fml.relauncher.SideOnly;

import java.io.FileNotFoundException;
import java.io.IOException;
import java.io.InputStream;
import java.nio.charset.StandardCharsets;
import java.util.ArrayList;
import java.util.HashMap;
import java.util.List;
import java.util.Map;

/**
 * An obj model not able to be rendered, used for collisions generation
 */
public class ObjModelData extends DxModelData {
    @Getter
    private final List<ObjObjectData> objObjects = new ArrayList<>();
    @Getter
    private final Map<String, Material> materials = new HashMap<>();

<<<<<<< HEAD

    public ObjModelData(DxModelPath path) {
        super(path);
=======
    public ObjModelData(ObjModelPath path) {
        this.mpsClassLoader = ContentPackLoader.getProtectedResources(path.getPackName()).getSecureLoader();
        this.objModelPath = path;
>>>>>>> b391f836
        try {
            String content = new String(DynamXUtils.readInputStream(FMLCommonHandler.instance().getSide().isClient() ? client(path) : server(path)), StandardCharsets.UTF_8);
            ResourceLocation location = path.getModelPath();
            ResourceLocation startPath = new ResourceLocation(location.getNamespace(), location.getPath().substring(0, location.getPath().lastIndexOf("/") + 1));
            new OBJLoader(objObjects, materials).readAndLoadModel(FMLCommonHandler.instance().getSide().isClient() ? startPath : null, content);
        } catch (Exception e) {
            //Don't remove the throw - Aym
            throw new RuntimeException("Model " + path + " cannot be loaded ! " + e + " Has secure loader: " + (mpsClassLoader != null), e);
        }
    }

    @Override
    public float[] getVerticesPos() {
        List<float[]> posList = new ArrayList<>();
        int size = 0;
        for (ObjObjectData objObject : objObjects) {
            if (!objObject.getName().toLowerCase().contains("main")) {
                float[] pos = getVerticesPos(objObject.getName().toLowerCase());
                posList.add(pos);
                size += pos.length;
            }
        }
        float[] pos = new float[size];
        for (float[] floats : posList) {
            System.arraycopy(floats, 0, pos, 0, floats.length);
        }
        return pos;
    }

    public Vector3f[] getVectorVerticesPos() {
        List<Vector3f[]> posList = new ArrayList<>();
        int size = 0;

        for (ObjObjectData objObject : objObjects) {
            if (!objObject.getName().toLowerCase().contains("main")) {
                Vector3f[] pos = getVectorVerticesPos(objObject.getName().toLowerCase());
                posList.add(pos);
                size += pos.length;
            }
        }
        Vector3f[] pos = new Vector3f[size];
        for (Vector3f[] floats : posList) {
            System.arraycopy(floats, 0, pos, 0, floats.length);
        }
        return pos;
    }

    @Override
    public float[] getVerticesPos(String objectName) {
        float[] pos = new float[0];
        for (ObjObjectData objObject : objObjects) {
            if (objObject.getName().toLowerCase().contains(objectName.toLowerCase())) {
                pos = new float[objObject.getMesh().vertices.length * 3];
                for (int i = 0; i < objObject.getMesh().vertices.length; i++) {
                    pos[i * 3] = objObject.getMesh().vertices[i].getPos().x;
                    pos[i * 3 + 1] = objObject.getMesh().vertices[i].getPos().y;
                    pos[i * 3 + 2] = objObject.getMesh().vertices[i].getPos().z;
                }
            }
        }
        return pos;
    }

    @Override
    public Vector3f[] getVectorVerticesPos(String objectName) {
        Vector3f[] pos = new Vector3f[0];
        for (ObjObjectData objObject : objObjects) {
            if (objObject.getName().toLowerCase().contains(objectName.toLowerCase())) {
                pos = new Vector3f[objObject.getMesh().vertices.length];
                for (int i = 0; i < objObject.getMesh().vertices.length; i++) {
                    pos[i] = new Vector3f(objObject.getMesh().vertices[i].getPos().x,
                            objObject.getMesh().vertices[i].getPos().y,
                            objObject.getMesh().vertices[i].getPos().z);
                }
            }
        }
        return pos;
    }

    @Override
    public int[] getAllMeshIndices() {
        List<int[]> indicesList = new ArrayList<>();
        int size = 0;
        for (ObjObjectData objObject : objObjects) {
            if (!objObject.getName().toLowerCase().contains("main")) {
                int[] indices = getMeshIndices(objObject.getName().toLowerCase());
                indicesList.add(indices);
                size += indices.length;
            }
        }
        int[] indices = new int[size];
        for (int[] ints : indicesList) {
            System.arraycopy(ints, 0, indices, 0, ints.length);
        }
        return indices;
    }

    @Override
    public Vector3f getMinOfMesh(String name) {
        return Vector3f.ZERO;
    }

    @Override
    public Vector3f getMaxOfMesh(String name) {
        return Vector3f.ZERO;
    }

    @Override
    public int[] getMeshIndices(String objectName) {
        int[] indices = new int[0];
        for (ObjObjectData objObject : objObjects) {
            if (objObject.getName().toLowerCase().contains(objectName.toLowerCase())) {
                indices = objObject.getMesh().indices;
            }
        }
        return indices;
    }

    public ObjObjectData getObjObject(String objectName) {
        for (ObjObjectData objObject : objObjects) {
            if (objObject.getName().toLowerCase().contains(objectName.toLowerCase())) {
                return objObject;
            }
        }
        return null;
    }

    @Override
    public Vector3f getMinOfModel() {
        Vector3f firstMin = objObjects.get(0).getMesh().min();
        float minX = firstMin.x;
        float minY = firstMin.y;
        float minZ = firstMin.z;
        for (ObjObjectData objObject : objObjects) {
            if (objObject.getMesh().min().x < minX) minX = objObject.getMesh().min().x;
            if (objObject.getMesh().min().y < minY) minY = objObject.getMesh().min().y;
            if (objObject.getMesh().min().z < minZ) minZ = objObject.getMesh().min().z;
        }
        return new Vector3f(minX, minY, minZ);
    }

    @Override
    public Vector3f getMaxOfModel() {
        Vector3f firstMax = objObjects.get(0).getMesh().max();
        float maxX = firstMax.x;
        float maxY = firstMax.y;
        float maxZ = firstMax.z;
        for (ObjObjectData objObject : objObjects) {
            maxX = Math.max(objObject.getMesh().max().x, maxX);
            maxY = Math.max(objObject.getMesh().max().x, maxY);
            maxZ = Math.max(objObject.getMesh().max().x, maxZ);
        }
        return new Vector3f(maxX, maxY, maxZ);
    }

    @Override
    public Vector3f getDimension() {
        Vector3f max = getMaxOfModel();
        Vector3f min = getMinOfModel();
        return new Vector3f(max.x - min.x, max.y - min.y, max.z - min.z);
    }

    @Override
    public Vector3f getCenter() {
        Vector3f max = getMaxOfModel();
        Vector3f min = getMinOfModel();
        return new Vector3f((max.x + min.x) / 2f, (max.y + min.y) / 2f, (max.z + min.z) / 2f);
    }
}<|MERGE_RESOLUTION|>--- conflicted
+++ resolved
@@ -34,15 +34,12 @@
     @Getter
     private final Map<String, Material> materials = new HashMap<>();
 
-<<<<<<< HEAD
+    //private final IMpsClassLoader mpsClassLoader; //FIXME DELETED ?
 
     public ObjModelData(DxModelPath path) {
         super(path);
-=======
-    public ObjModelData(ObjModelPath path) {
         this.mpsClassLoader = ContentPackLoader.getProtectedResources(path.getPackName()).getSecureLoader();
-        this.objModelPath = path;
->>>>>>> b391f836
+        //fixme this.objModelPath = path;
         try {
             String content = new String(DynamXUtils.readInputStream(FMLCommonHandler.instance().getSide().isClient() ? client(path) : server(path)), StandardCharsets.UTF_8);
             ResourceLocation location = path.getModelPath();
