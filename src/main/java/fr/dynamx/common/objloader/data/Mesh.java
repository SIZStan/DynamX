package fr.dynamx.common.objloader.data;

import com.jme3.math.Vector3f;

import java.util.HashMap;
import java.util.Map;

/**
 * Structure of an {@link ObjObjectData}
 */
public class Mesh {
    public int[] indices;
    public Vertex[] vertices;
    public String[] materialForEachVertex;
    //public List<Material> materialsList = new ArrayList<>();
    public Map<String, Material.IndexPair> materials = new HashMap<>();

    public float[] getVerticesPos() {
        float[] pos = new float[vertices.length * 3];
        for (int i = 0; i < vertices.length; i++) {
            pos[i * 3] = vertices[i].getPos().x;
            pos[i * 3 + 1] = vertices[i].getPos().y;
            pos[i * 3 + 2] = vertices[i].getPos().z;
        }
        return pos;
    }

    public float[] getVerticesNormals() {
        float[] pos = new float[vertices.length * 3];
        for (int i = 0; i < vertices.length; i++) {
            pos[i * 3] = vertices[i].getNormal().x;
            pos[i * 3 + 1] = vertices[i].getNormal().y;
            pos[i * 3 + 2] = vertices[i].getNormal().z;
        }
        return pos;
    }


    public float[] getTextureCoords() {
        float[] pos = new float[vertices.length * 2];
        for (int i = 0; i < vertices.length; i++) {
            pos[i * 2] = vertices[i].getTexCoords().x;
            pos[i * 2 + 1] = 1 - vertices[i].getTexCoords().y;
        }
        return pos;
    }

    /**
     * Return maximum point in the mesh.
     */
    public Vector3f max() {
        if (vertices.length == 0) return new Vector3f();
        float maxX = vertices[0].getPos().x;
        float maxY = vertices[0].getPos().y;
        float maxZ = vertices[0].getPos().z;
        for (Vertex vertex : vertices) {
            if (vertex.getPos().x > maxX) maxX = vertex.getPos().x;
            if (vertex.getPos().y > maxY) maxY = vertex.getPos().y;
            if (vertex.getPos().z > maxZ) maxZ = vertex.getPos().z;
        }
        return new Vector3f(maxX, maxY, maxZ);
    }

    /**
     * Return minimum point in the mesh.
     */
    public Vector3f min() {
        if (vertices.length == 0) return new Vector3f(0f, 0f, 0f);
        float minX = vertices[0].getPos().x;
        float minY = vertices[0].getPos().y;
        float minZ = vertices[0].getPos().z;
        for (Vertex vertex : vertices) {
            if (vertex.getPos().x < minX) minX = vertex.getPos().x;
            if (vertex.getPos().y < minY) minY = vertex.getPos().y;
            if (vertex.getPos().z < minZ) minZ = vertex.getPos().z;
        }
        return new Vector3f(minX, minY, minZ);
    }


    /**
     * Return the center point of the mesh.
     */
    public Vector3f getCenter() {
        Vector3f max = max();
        Vector3f min = min();
        return new Vector3f((max.x + min.x) / 2f, (max.y + min.y) / 2f, (max.z + min.z) / 2f);
    }

    /**
     * Returns the dimensions of this mesh.
     */
    public Vector3f getDimension() {
        Vector3f max = max();
        Vector3f min = min();
        return new Vector3f((max.x - min.x) / 2, (max.y - min.y) / 2, (max.z - min.z) / 2);
    }
<<<<<<< HEAD

=======
>>>>>>> b391f836
}<|MERGE_RESOLUTION|>--- conflicted
+++ resolved
@@ -95,8 +95,4 @@
         Vector3f min = min();
         return new Vector3f((max.x - min.x) / 2, (max.y - min.y) / 2, (max.z - min.z) / 2);
     }
-<<<<<<< HEAD
-
-=======
->>>>>>> b391f836
 }