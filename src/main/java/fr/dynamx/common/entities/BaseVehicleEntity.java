--- conflicted
+++ resolved
@@ -53,15 +53,11 @@
 
     @Override
     public List<ResourceLocation> getSynchronizedVariables(Side side, SimulationHolder simulationHolder) {
-<<<<<<< HEAD
-        return super.getSynchronizedVariables(side, simulationHolder);
-=======
         List<ResourceLocation> vars = super.getSynchronizedVariables(side, simulationHolder);
         if (this instanceof IModuleContainer.IEngineContainer && simulationHolder.isPhysicsAuthority(side)) {
             vars.add(VehicleSynchronizedVariables.Engine.NAME);
         }
         return vars;
->>>>>>> 120d847b
     }
 
     @Override
