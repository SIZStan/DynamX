--- conflicted
+++ resolved
@@ -175,14 +175,8 @@
                 }
             }
             initPhysicsEntity(usesPhysicsWorld);
-<<<<<<< HEAD
-            getSynchronizer().setSimulationHolder(getSynchronizer().getDefaultSimulationHolder());
+            getSynchronizer().setSimulationHolder(getSynchronizer().getDefaultSimulationHolder(), null);
             MinecraftForge.EVENT_BUS.post(new PhysicsEntityEvent.Init(world.isRemote ? Side.CLIENT : Side.SERVER, this, usesPhysicsWorld));
-=======
-            //getNetwork().setSimulationHolder(getNetwork().getDefaultSimulationHolder());
-            getSynchronizer().setSimulationHolder(getSynchronizer().getDefaultSimulationHolder(), null);
-            MinecraftForge.EVENT_BUS.post(new PhysicsEntityEvent.PhysicsEntityInitEvent(world.isRemote ? Side.CLIENT : Side.SERVER, this, usesPhysicsWorld));
->>>>>>> 2713d072
             initialized = 2;
         }
     }
