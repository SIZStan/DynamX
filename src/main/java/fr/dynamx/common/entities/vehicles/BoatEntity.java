--- conflicted
+++ resolved
@@ -2,40 +2,25 @@
 
 import com.jme3.math.Vector3f;
 import fr.dynamx.api.entities.IModuleContainer;
-<<<<<<< HEAD
 import fr.dynamx.api.entities.modules.ISeatsModule;
 import fr.dynamx.api.entities.modules.ModuleListBuilder;
-=======
-import fr.dynamx.api.entities.modules.ModuleListBuilder;
 import fr.dynamx.common.DynamXContext;
->>>>>>> dcd331e3
 import fr.dynamx.common.contentpack.DynamXObjectLoaders;
 import fr.dynamx.common.contentpack.type.vehicle.ModularVehicleInfo;
 import fr.dynamx.common.entities.BaseVehicleEntity;
-<<<<<<< HEAD
 import fr.dynamx.common.entities.modules.BoatPropellerModule;
 import fr.dynamx.common.entities.modules.EngineModule;
-=======
 import fr.dynamx.common.entities.modules.BoatEngineModule;
 import fr.dynamx.common.entities.modules.CarEngineModule;
->>>>>>> dcd331e3
 import fr.dynamx.common.entities.modules.SeatsModule;
 import net.minecraft.world.World;
 
 import javax.annotation.Nonnull;
 
-<<<<<<< HEAD
-public class BoatEntity<T extends BoatPhysicsHandler<?>> extends BaseVehicleEntity<T> implements IModuleContainer.IEngineContainer,
-        IModuleContainer.IPropulsionContainer<BoatPropellerModule>, IModuleContainer.ISeatsContainer {
-    private EngineModule engine;
-    private ISeatsModule seats;
-    private BoatPropellerModule propulsion;
-=======
 public class BoatEntity<T extends BoatEntity.BoatPhysicsHandler<?>> extends BaseVehicleEntity<T> implements IModuleContainer.ISeatsContainer {
     private CarEngineModule engine;
     private SeatsModule seats;
-    private BoatEngineModule propulsion;
->>>>>>> dcd331e3
+    private BoatPropellerModule propulsion;
 
     public BoatEntity(World world) {
         super(world);
@@ -58,30 +43,16 @@
         modules.add(propulsion = new BoatPropellerModule(this));
 
         super.createModules(modules);
-<<<<<<< HEAD
-        engine = modules.getByClass(EngineModule.class);
-    }
-
-    @Nonnull
-    @Override
-    public EngineModule getEngine() {
-=======
         engine = getModuleByType(CarEngineModule.class);
     }
 
     @Nonnull
     public CarEngineModule getEngine() {
->>>>>>> dcd331e3
         return engine;
     }
 
     @Nonnull
-<<<<<<< HEAD
-    @Override
-    public BoatPropellerModule getPropulsion() {
-=======
     public BoatEngineModule getPropulsion() {
->>>>>>> dcd331e3
         return propulsion;
     }
 
@@ -103,129 +74,11 @@
         return DynamXObjectLoaders.BOATS.findInfo(infoName);
     }
 
-<<<<<<< HEAD
     @Override
     public void onPackInfosReloaded() {
         super.onPackInfosReloaded();
         if(physicsHandler != null)
             physicsHandler.onPackInfosReloaded();
-=======
-    public static Vector3f[] ntm = new Vector3f[10];
-    public static Vector3f[] ntmdrag = new Vector3f[10];
-
-    public static class BoatPhysicsHandler<A extends BoatEntity<?>> extends BaseVehiclePhysicsHandler<A> {
-        public BoatPhysicsHandler(A entity) {
-            super(entity);
-            //getPhysicsVehicle().setAngularFactor(0);
-            //System.out.println("Gravity is " + getPhysicsVehicle().getGravity(Vector3fPool.get()));
-        }
-
-        @Override
-        public void update() {
-            Vector3f dragForce = null;//SHOULD NOT BE COMMENTED  DynamXPhysicsHelper.getWaterDrag(getLinearVelocity(), getPackInfo().getDragFactor());
-
-            getCollisionObject().setAngularDamping(0.5f);
-            //if(getPhysicsPosition().y <= 40)
-            {
-                //forces.add(new Force(dragForce, Vector3fPool.get()));
-                int i = 0;
-                System.out.println("=== === Linear vel " + getLinearVelocity() + " === === Angular vel " + getAngularVelocity() + " === ===");
-                for (PartFloat f : packInfo.getPartsByType(PartFloat.class)) {
-                    MutableBoundingBox bb = new MutableBoundingBox(f.box);
-                    bb = DynamXContext.getCollisionHandler().rotateBB(Vector3fPool.get(), bb, handledEntity.physicsRotation);
-                    double dy = (float) (40 - (handledEntity.physicsPosition.y + bb.minY));
-                    Vector3f p = f.getPosition();
-                    Vector3f forcer = new Vector3f();
-
-                    Vector3f drag = DynamXPhysicsHelper.getVelocityAtPoint(getLinearVelocity(), getAngularVelocity(), p);
-                    ntm[i] = drag;
-                    System.out.println("[" + i + "] Speed is " + drag);
-                    if (dy > 0) {
-                        dy = Math.min(dy, Math.sqrt((bb.maxY - bb.minY) * (bb.maxY - bb.minY)));
-                        p.y = (float) bb.minY;
-                        double vol = dy * Math.sqrt((bb.maxX - bb.minX) * (bb.maxX - bb.minX)) * Math.sqrt((bb.maxZ - bb.minZ) * (bb.maxZ - bb.minZ));
-                        //System.out.println(bb+" "+vol+" "+DynamXMain.physicsWorld.getDynamicsWorld().getGravity(new Vector3f()).multLocal((float) (-1000*vol)));
-                  /*      Force fr = new Force(DynamXMain.physicsWorld.getDynamicsWorld().getGravity(new Vector3f()).multLocal((float) (-vol*1000)), p);
-                        //fr = new Force(DynamXMain.physicsWorld.getDynamicsWorld().getGravity(new Vector3f()).multLocal(-(packInfo.getEmptyMass()+10)), new Vector3f());
-                        //forces.add(fr);
-                        getRigidBody().applyForce(fr.getForce().multLocal(0.05f), fr.getPosition());
-                        forcer.set(fr.getForce());*/
-                        //SHOULD NOT BE COMMENTED drag = DynamXPhysicsHelper.getWaterDrag(drag, getPackInfo().getDragFactor());
-                    }
-                    //else
-                    //SHOULD NOT BE COMMENTED drag = DynamXPhysicsHelper.getAirDrag(drag, getPackInfo().getDragFactor());
-                    drag.multLocal(0.025f);
-                    getCollisionObject().applyImpulse(drag, p);
-                    ntmdrag[i] = drag;
-                    ntmdrag[i + 5] = new Vector3f();
-                    ntmdrag[i + 5].set(forcer);
-                    ntmdrag[i + 5].multLocal(0.01f);
-
-                    //Vector3f dragVect = new Vector3f();
-                    //Vector3f surfVelVec = new Vector3f();
-                    //for (int i = 0; i < this.sections; i++)
-                    {
-                        /*Vector3f sectionVect = p;
-
-                        surfVelVec.set(drag.x, 0.0F, drag.z);
-                        float surfaceVel = surfVelVec.length();
-
-                        float volume = 0.0F;
-                        float area = 0.0F;
-                        float lift = 0.0F;
-                        float density = 997.0F;
-                        if (getPhysicsPosition().y+bb.maxY <= 40)
-                        {
-                            volume = (float) (Math.sqrt((bb.maxY-bb.minY)*(bb.maxY-bb.minY)) * Math.sqrt((bb.maxX-bb.minX)*(bb.maxX-bb.minX)) * Math.sqrt((bb.maxZ-bb.minZ)*(bb.maxZ-bb.minZ)));
-                            area = (float) (Math.sqrt((bb.maxX-bb.minX)*(bb.maxX-bb.minX)) * Math.sqrt((bb.maxY-bb.minY)*(bb.maxY-bb.minY)));
-                        }
-                        else if (getPhysicsPosition().y+p.y <= 40)
-                        {
-                            float capHeight = 40 - (getPhysicsPosition().y+p.y);
-                            volume = (float) (capHeight * Math.sqrt((bb.maxX-bb.minX)*(bb.maxX-bb.minX)) * Math.sqrt((bb.maxZ-bb.minZ)*(bb.maxZ-bb.minZ)));
-
-                            area = (float) (Math.sqrt((bb.maxX-bb.minX)*(bb.maxX-bb.minX)) * capHeight);
-                        }
-                        else if (getPhysicsPosition().y+bb.minY <= 40)
-                        {
-                            float capHeight = 40 - (getPhysicsPosition().y+p.y);
-                            volume = (float) (capHeight * Math.sqrt((bb.maxX-bb.minX)*(bb.maxX-bb.minX)) * Math.sqrt((bb.maxZ-bb.minZ)*(bb.maxZ-bb.minZ)));
-
-                            area = (float) (Math.sqrt((bb.maxX-bb.minX)*(bb.maxX-bb.minX)) * capHeight);
-
-                            //lift = 0.25F * density * surfaceVel * surfaceVel * packInfo.getDragFactor() * area;
-                        }
-                        float bouyancy = density * 9.81F * volume + lift;
-                        float dragc = 0.5F * density * drag.length() * packInfo.getDragFactor() * area;
-
-                        dragVect.set(drag);
-                        if (dragVect.length() > 0.0F) {
-                            dragVect.normalize();
-                        }
-                        System.out.println(area+" "+dragc);
-                        dragVect.multLocal(dragc*0.05f*0);
-                        forcer.set(0, bouyancy*0.05f, 0);
-                        getRigidBody().applyForce(forcer, p);
-                        getRigidBody().applyForce(dragVect, p);
-
-                        ntmdrag[i] = dragVect;
-                        ntmdrag[i+5] = new Vector3f();
-                        ntmdrag[i+5].set(forcer);*/
-                    }
-                    System.out.println("[" + i + "] Apply force = " + forcer + " // drag = " + drag + " // at = " + p);
-                    i++;
-                }
-                //System.out.println(DynamXMain.physicsWorld.getDynamicsWorld().getGravity(Vector3fPool.get())+" "+packInfo.getEmptyMass());
-            }
-            if (!getHandledEntity().isInWater()) {
-                //SHOULD NOT BE COMMENTED dragForce = DynamXPhysicsHelper.getAirDrag(getLinearVelocity(), getPackInfo().getDragFactor());
-                //dragForce.y *= 5000;
-                //System.err.println("Apply drag force "+dragForce+" "+getLinearVelocity());
-                //forces.add(new Force(dragForce, Vector3fPool.get()));
-            }
-            super.update();
-        }
->>>>>>> dcd331e3
     }
 
 }