--- conflicted
+++ resolved
@@ -17,12 +17,8 @@
 import java.util.ArrayList;
 import java.util.List;
 
-<<<<<<< HEAD
-public class PropsContainerModule implements IPhysicsModule<BaseVehiclePhysicsHandler<?>>, IPhysicsModule.IEntityUpdateListener {
+public class PropsContainerModule implements IPhysicsModule<BaseVehiclePhysicsHandler<?>>, IPhysicsModule.IEntityUpdateListener, IPackInfoReloadListener {
     //TODO NEW SYNC IMPROVE THIS
-=======
-public class PropsContainerModule implements IPhysicsModule<BaseVehiclePhysicsHandler<?>>, IPhysicsModule.IEntityUpdateListener, IPackInfoReloadListener {
->>>>>>> 69b7724f
     private final BaseVehicleEntity<?> entity;
     private final List<PartPropsContainer> containers;
     private final List<PhysicsEntity<?>> modifiedEntitiesCache = new ArrayList<>();
@@ -34,10 +30,10 @@
 
     @Override
     public void onPackInfosReloaded() {
-        modifiedEntitiesCache.forEach(e -> e.getNetwork().setSimulationHolder(e.getNetwork().getDefaultSimulationHolder(), SimulationHolder.UpdateContext.PROPS_CONTAINER_UPDATE));
+        modifiedEntitiesCache.forEach(e -> e.getSynchronizer().setSimulationHolder(e.getSynchronizer().getDefaultSimulationHolder(), null, SimulationHolder.UpdateContext.PROPS_CONTAINER_UPDATE));
         containers.clear();
         containers.addAll(entity.getPackInfo().getPartsByType(PartPropsContainer.class));
-        onSetSimulationHolder(entity.getNetwork().getSimulationHolder(), SimulationHolder.UpdateContext.NORMAL);
+        onSetSimulationHolder(entity.getSynchronizer().getSimulationHolder(), null, SimulationHolder.UpdateContext.NORMAL);
     }
 
     @Override
@@ -46,11 +42,7 @@
             modifiedEntitiesCache.removeIf(e -> {
                 if (e.getDistance(entity) > 10) {
                     System.out.println("[DEV] Remove " + e + " : far from " + entity);
-<<<<<<< HEAD
-                    e.getSynchronizer().setSimulationHolder(SimulationHolder.SERVER, null, SimulationHolder.UpdateContext.PROPS_CONTAINER_UPDATE);
-=======
-                    e.getNetwork().setSimulationHolder(e.getNetwork().getDefaultSimulationHolder(), SimulationHolder.UpdateContext.PROPS_CONTAINER_UPDATE);
->>>>>>> 69b7724f
+                    e.getSynchronizer().setSimulationHolder(e.getSynchronizer().getDefaultSimulationHolder(), null, SimulationHolder.UpdateContext.PROPS_CONTAINER_UPDATE);
                     return true;
                 }
                 return false;
@@ -59,12 +51,8 @@
     }
 
     @Override
-<<<<<<< HEAD
     public void onSetSimulationHolder(SimulationHolder simulationHolder, EntityPlayer simulationPlayerHolder, SimulationHolder.UpdateContext changeContext) {
-=======
-    public void onSetSimulationHolder(SimulationHolder simulationHolder, SimulationHolder.UpdateContext changeContext) {
-        modifiedEntitiesCache.forEach(e -> e.getNetwork().setSimulationHolder(e.getNetwork().getDefaultSimulationHolder(), SimulationHolder.UpdateContext.PROPS_CONTAINER_UPDATE));
->>>>>>> 69b7724f
+        modifiedEntitiesCache.forEach(e -> e.getSynchronizer().setSimulationHolder(e.getSynchronizer().getDefaultSimulationHolder(), null, SimulationHolder.UpdateContext.PROPS_CONTAINER_UPDATE));
         modifiedEntitiesCache.clear();
         for (PartPropsContainer container : containers) {
             Vector3f pos = DynamXGeometry.rotateVectorByQuaternion(container.getPosition(), entity.physicsRotation);
