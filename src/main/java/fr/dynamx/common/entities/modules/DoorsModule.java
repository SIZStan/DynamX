package fr.dynamx.common.entities.modules;

import com.jme3.bullet.RotationOrder;
import com.jme3.bullet.collision.shapes.BoxCollisionShape;
import com.jme3.bullet.collision.shapes.CollisionShape;
import com.jme3.bullet.joints.Constraint;
import com.jme3.bullet.joints.New6Dof;
import com.jme3.bullet.joints.motors.MotorParam;
import com.jme3.bullet.objects.PhysicsRigidBody;
import com.jme3.math.FastMath;
import com.jme3.math.Quaternion;
import com.jme3.math.Vector3f;
import fr.dynamx.api.contentpack.object.part.IDrawablePart;
import fr.dynamx.api.entities.modules.AttachModule;
import fr.dynamx.api.entities.modules.IPhysicsModule;
import fr.dynamx.common.network.sync.variables.EntityMapVariable;
import fr.dynamx.common.network.sync.variables.EntityTransformsVariable;
import fr.dynamx.api.network.sync.SynchronizationRules;
import fr.dynamx.api.physics.BulletShapeType;
import fr.dynamx.api.physics.EnumBulletShapeType;
import fr.dynamx.client.ClientProxy;
import fr.dynamx.client.renders.RenderPhysicsEntity;
import fr.dynamx.client.renders.model.renderer.ObjModelRenderer;
import fr.dynamx.common.DynamXContext;
import fr.dynamx.common.DynamXMain;
import fr.dynamx.common.contentpack.parts.PartDoor;
import fr.dynamx.common.entities.BaseVehicleEntity;
import fr.dynamx.common.entities.PhysicsEntity;
import fr.dynamx.common.network.packets.MessageChangeDoorState;
import fr.dynamx.api.network.sync.SynchronizedEntityVariable;
import fr.dynamx.common.network.sync.vars.AttachedBodySynchronizedVariable;
import fr.dynamx.common.physics.entities.AbstractEntityPhysicsHandler;
import fr.dynamx.common.physics.joints.EntityJoint;
import fr.dynamx.common.physics.joints.JointHandler;
import fr.dynamx.common.physics.joints.JointHandlerRegistry;
import fr.dynamx.common.physics.utils.RigidBodyTransform;
import fr.dynamx.common.physics.utils.SynchronizedRigidBodyTransform;
import fr.dynamx.utils.DynamXConstants;
import fr.dynamx.utils.client.ClientDynamXUtils;
import fr.dynamx.utils.maths.DynamXGeometry;
import fr.dynamx.utils.maths.DynamXMath;
import fr.dynamx.utils.optimization.QuaternionPool;
import fr.dynamx.utils.optimization.Vector3fPool;
import fr.dynamx.utils.physics.DynamXPhysicsHelper;
import lombok.Getter;
import lombok.Setter;
import net.minecraft.client.renderer.GlStateManager;
import net.minecraft.util.ResourceLocation;
import net.minecraftforge.fml.relauncher.Side;

import java.util.HashMap;
import java.util.List;
import java.util.Map;

@SynchronizedEntityVariable.SynchronizedPhysicsModule()
public class DoorsModule implements IPhysicsModule<AbstractEntityPhysicsHandler<?, ?>>, AttachModule.AttachToSelfModule,
        IPhysicsModule.IEntityPosUpdateListener, IPhysicsModule.IPhysicsUpdateListener,
        AttachedBodySynchronizedVariable.AttachedBodySynchronizer {
    public static final ResourceLocation JOINT_NAME = new ResourceLocation(DynamXConstants.ID, "door_module");

    static {
        JointHandlerRegistry.register(new JointHandler(JOINT_NAME, BaseVehicleEntity.class, BaseVehicleEntity.class, DoorsModule.class));
    }

    public final BaseVehicleEntity<?> vehicleEntity;
    private final Map<Byte, DoorPhysics> attachedDoors = new HashMap<>();
    private final HashMap<Byte, SynchronizedRigidBodyTransform> attachedBodiesTransform = new HashMap<>();

    @SynchronizedEntityVariable(name = "door_states")
    private final EntityTransformsVariable synchronizedTransforms;
    @Getter
<<<<<<< HEAD
    @SynchronizedEntityVariable(name = "dparts_pos")
=======
    @SynchronizedEntityVariable(name = "parts_pos")
>>>>>>> db537121
    protected final EntityMapVariable<Map<Byte, DoorsModule.DoorState>, Byte, DoorState> doorsState;

    public DoorsModule(BaseVehicleEntity<?> vehicleEntity) {
        this.vehicleEntity = vehicleEntity;

        doorsState = new EntityMapVariable<>((variable, doorsState) -> {
            Map<Byte, DoorsModule.DoorState> target = variable.get();
            doorsState.forEach((i, b) -> {
                if (!target.containsKey(i) || target.get(i) != b)
                    setDoorState(i, b);
            });
        }, SynchronizationRules.SERVER_TO_CLIENTS);
        synchronizedTransforms = new EntityTransformsVariable(vehicleEntity, this);
    }

    @Override
    public boolean canCreateJoint(PhysicsEntity<?> withEntity, byte jointId) {
        return !attachedDoors.containsKey(jointId);
    }

    @Override
    public void onJointDestroyed(EntityJoint<?> joint) {
        //TODO SPAWN DOOR ENTITY IF BROKEN
        //((IModuleContainer.IDoorContainer)entity).getDoors().detachDoor(doorID);
        //System.out.println("RM DOOR " + joint);
        attachedBodiesTransform.remove(joint.getJointId());
        attachedDoors.remove(joint.getJointId());
        if (vehicleEntity.physicsHandler != null) {
            vehicleEntity.physicsHandler.getCollisionObject().removeFromIgnoreList(joint.getJoint().getBodyB());
        }
    }

    @Override
    public Constraint createJoint(byte jointId) {
        PartDoor partDoor = getPartDoor(jointId);
        Vector3f p1 = Vector3fPool.get(partDoor.getCarAttachPoint());
        Vector3f p2 = Vector3fPool.get(partDoor.getDoorAttachPoint());

        DoorPhysics localVarContainer = new DoorPhysics();
        localVarContainer.setModule(this);
        localVarContainer.setDoorID(jointId);

        Quaternion doorRotation = QuaternionPool.get(vehicleEntity.physicsRotation);
        Vector3f doorPos = DynamXGeometry.rotateVectorByQuaternion(p1.subtract(p2).addLocal(vehicleEntity.getPackInfo().getCenterOfMass()), doorRotation).addLocal(vehicleEntity.physicsPosition);
        CollisionShape doorShape = new BoxCollisionShape(partDoor.getScale());
        if (partDoor.getPhysicsCollisionShape() != null)
            doorShape = partDoor.getPhysicsCollisionShape();
        PhysicsRigidBody doorBody = DynamXPhysicsHelper.fastCreateRigidBody(vehicleEntity, 40, doorShape, doorPos, vehicleEntity.rotationYaw);
        localVarContainer.setDoorBody(doorBody);
        doorBody.setUserObject(new BulletShapeType<>(EnumBulletShapeType.BULLET_ENTITY, localVarContainer));
        DynamXContext.getPhysicsWorld(vehicleEntity.world).addCollisionObject(doorBody);

        attachedDoors.forEach((doorId, doorPhysics) -> {
            doorBody.addToIgnoreList(doorPhysics.doorBody);
            doorPhysics.doorBody.addToIgnoreList(doorBody);
        });

        New6Dof new6Dof = new New6Dof(
                vehicleEntity.physicsHandler.getCollisionObject(), doorBody,
                p1.addLocal(vehicleEntity.getPackInfo().getCenterOfMass()), p2,
                Quaternion.IDENTITY.toRotationMatrix(), Quaternion.IDENTITY.toRotationMatrix(),
                RotationOrder.XYZ);
        localVarContainer.setJoint(new6Dof);
        localVarContainer.setJointLimit(DynamXPhysicsHelper.X_ROTATION_DOF, 0, 0);
        localVarContainer.setJointLimit(DynamXPhysicsHelper.Y_ROTATION_DOF, 0, 0);
        localVarContainer.setJointLimit(DynamXPhysicsHelper.Z_ROTATION_DOF, 0, 0);
        new6Dof.setCollisionBetweenLinkedBodies(false);

        attachedBodiesTransform.put(jointId, new SynchronizedRigidBodyTransform(new RigidBodyTransform(doorBody)));
        attachedDoors.put(jointId, localVarContainer);
        return new6Dof;
    }

    @Override
    public void initEntityProperties() {
        for (PartDoor partDoor : vehicleEntity.getPackInfo().getPartsByType(PartDoor.class)) {
            doorsState.put(partDoor.getId(), DoorState.CLOSED);
        }
    }

    @Override
    public void initPhysicsEntity(AbstractEntityPhysicsHandler<?, ?> handler) {
        if (!vehicleEntity.world.isRemote) {
            vehicleEntity.getPackInfo().getPartsByType(PartDoor.class).forEach(this::spawnDoor);
        }
    }


    public boolean isDoorAttached(byte doorID) {
        for (EntityJoint<?> entityJoint : vehicleEntity.getJointsHandler().getJoints()) {
            if (entityJoint.getType() == JOINT_NAME && entityJoint.getJointId() == doorID) {
                return true;
            }
        }
        return false;//attachedDoors.containsKey(doorID);
    }


    public void spawnDoor(PartDoor door) {
        if (door.isEnabled()) {
            DynamXMain.proxy.scheduleTask(vehicleEntity.world, () -> JointHandlerRegistry.createJointWithSelf(JOINT_NAME, vehicleEntity, door.getId()));
        }
    }

    @Override
    public void preUpdatePhysics(boolean simulatingPhysics) {
        synchronizedTransforms.setChanged(true);
        if (simulatingPhysics) {
            for (byte doorID : attachedDoors.keySet()) {
                DoorPhysics varContainer = attachedDoors.get(doorID);
                PartDoor door = getPartDoor(doorID);
                if (getCurrentState(doorID) == DoorState.OPENING && isDoorJointOpened(door, varContainer)) {
                    if (vehicleEntity.world.isRemote && vehicleEntity.getSynchronizer().getSimulationHolder().isPhysicsAuthority(Side.CLIENT))
                        DynamXContext.getNetwork().sendToServer(new MessageChangeDoorState(vehicleEntity, DoorState.OPENED, doorID));
                    setDoorState(doorID, DoorState.OPENED);
                } else if ((getCurrentState(doorID) == DoorState.OPENED || getCurrentState(doorID) == DoorState.CLOSING) && isDoorJointClosed(varContainer)) {
                    if (vehicleEntity.world.isRemote && vehicleEntity.getSynchronizer().getSimulationHolder().isPhysicsAuthority(Side.CLIENT))
                        DynamXContext.getNetwork().sendToServer(new MessageChangeDoorState(vehicleEntity, DoorState.CLOSED, doorID));
                    setDoorState(doorID, DoorState.CLOSED);
                }
            }
        }
    }

    @Override
    public void postUpdatePhysics(boolean simulatingPhysics) {
        if (simulatingPhysics) {
            for (byte door : attachedDoors.keySet()) {
                PhysicsRigidBody body = attachedDoors.get(door).doorBody;
                attachedBodiesTransform.get(door).getPhysicTransform().set(body);
            }
        }
    }


    public boolean isDoorOpened(byte doorID) {
        if (doorsState == null)
            return true;
        return !doorsState.get().containsKey(doorID) || doorsState.get().get(doorID) == DoorState.OPENED || doorsState.get().get(doorID) == DoorState.OPENING;
    }

    public void switchDoorState(byte doorId) {
        setDoorState(doorId, getInverseCurrentState(doorId));
    }

    public void setDoorState(byte doorId, DoorState doorState) {
        DoorPhysics doorPhysics = attachedDoors.get(doorId);
        PartDoor door = getPartDoor(doorId);
        boolean usePhysics = doorPhysics != null;
        if (usePhysics)
            vehicleEntity.forcePhysicsActivation();
        doorsState.put(doorId, doorState);
        switch (doorState) {
            case OPENING:
                playDoorSound(DoorState.OPENED);
                if (usePhysics) {
                    doorPhysics.setJointLimit(door.getAxisToUse(), door.getOpenLimit().x, door.getOpenLimit().y);
                    doorPhysics.setJointRotationMotorVelocity(door.getAxisToUse(), door.getOpenMotor().x, door.getOpenMotor().y);
                }
                break;
            case OPENED:
                if (usePhysics)
                    doorPhysics.setJointMotorState(door.getAxisToUse(), false);
                break;
            case CLOSING:
                if (usePhysics)
                    doorPhysics.setJointRotationMotorVelocity(door.getAxisToUse(), door.getCloseMotor().x, door.getCloseMotor().y);
                break;
            case CLOSED:
                playDoorSound(DoorState.CLOSED);
                if (usePhysics) {
                    doorPhysics.setJointMotorState(door.getAxisToUse(), false);
                    doorPhysics.setJointLimit(door.getAxisToUse(), door.getCloseLimit().x, door.getCloseLimit().y);
                }
                break;
        }
    }

    private boolean isDoorJointClosed(DoorPhysics doorPhysics) {
        float roundedCurrentAngle = DynamXMath.roundFloat(doorPhysics.getJointAngle(), 100f);
        return FastMath.approximateEquals(roundedCurrentAngle, 0.0f);
    }

    private boolean isDoorJointOpened(PartDoor door, DoorPhysics doorPhysics) {
        float extreme = doorPhysics.getJointExtremeLimit(door.getOpenLimit().x, door.getOpenLimit().y);
        float roundedExtreme = DynamXMath.roundFloat(extreme, 100f);
        float roundedCurrentAngle = DynamXMath.roundFloat(doorPhysics.getJointAngle(), 100f);
        return roundedExtreme >= 0 ? roundedCurrentAngle >= roundedExtreme : roundedCurrentAngle <= roundedExtreme;
    }

    public void playDoorSound(DoorState doorState) {
        if (vehicleEntity.world.isRemote) {
            ClientProxy.SOUND_HANDLER.playSingleSound(vehicleEntity.physicsPosition, doorState == DoorState.CLOSED ? "door_close" : "door_open", 1, 1);
        }
    }

    @Override
    public void onRemovedFromWorld() {
        if (DynamXMain.proxy.shouldUseBulletSimulation(vehicleEntity.world)) {
            for (DoorPhysics body : attachedDoors.values())
                DynamXContext.getPhysicsWorld(vehicleEntity.world).removeCollisionObject(body.doorBody);
            attachedDoors.clear();
        }
    }

    @Override
    public void setPhysicsTransform(byte jointId, RigidBodyTransform transform) {
        if (attachedDoors.containsKey(jointId)) {
            attachedBodiesTransform.get(jointId).getPhysicTransform().set(transform);
            attachedDoors.get(jointId).doorBody.setPhysicsLocation(transform.getPosition());
            attachedDoors.get(jointId).doorBody.setPhysicsRotation(transform.getRotation());
        }
    }

    @Override
    public void updateEntityPos() {
        attachedBodiesTransform.values().forEach(SynchronizedRigidBodyTransform::updatePos);
    }

<<<<<<< HEAD
    @Override
    public void drawParts(RenderPhysicsEntity<?> render, float partialTicks, BaseVehicleEntity<?> carEntity) {
        List<PartDoor> doors = carEntity.getPackInfo().getPartsByType(PartDoor.class);
        for (byte id = 0; id < doors.size(); id++) {
            PartDoor door = doors.get(id);
            GlStateManager.pushMatrix();
            if (!door.isEnabled()) {
                Vector3f pos = Vector3fPool.get().addLocal(door.getCarAttachPoint());
                pos.subtract(door.getDoorAttachPoint(), pos);

                GlStateManager.translate(pos.x, pos.y, pos.z);
            } else if (getTransforms().containsKey(id)) {
                SynchronizedRigidBodyTransform sync = getTransforms().get(id);
                RigidBodyTransform transform = sync.getTransform();
                RigidBodyTransform prev = sync.getPrevTransform();

                Vector3f pos = Vector3fPool.get(prev.getPosition()).addLocal(transform.getPosition().subtract(prev.getPosition(), Vector3fPool.get()).multLocal(partialTicks));
                GlStateManager.rotate(ClientDynamXUtils.computeInterpolatedGlQuaternion(carEntity.prevRenderRotation, carEntity.renderRotation, partialTicks, true));
                GlStateManager.translate(
                        (float) -(carEntity.prevPosX + (carEntity.posX - carEntity.prevPosX) * partialTicks),
                        (float) -(carEntity.prevPosY + (carEntity.posY - carEntity.prevPosY) * partialTicks),
                        (float) -(carEntity.prevPosZ + (carEntity.posZ - carEntity.prevPosZ) * partialTicks));
                GlStateManager.translate(pos.x, pos.y, pos.z);
                GlStateManager.rotate(ClientDynamXUtils.computeInterpolatedGlQuaternion(prev.getRotation(), transform.getRotation(), partialTicks));
            }

            ObjModelRenderer vehicleModel = DynamXContext.getObjModelRegistry().getModel(carEntity.getPackInfo().getModel());
            GlStateManager.scale(carEntity.getPackInfo().getScaleModifier().x, carEntity.getPackInfo().getScaleModifier().y, carEntity.getPackInfo().getScaleModifier().z);
            render.renderModelGroup(vehicleModel, door.getPartName(), carEntity, carEntity.getEntityTextureID());
            GlStateManager.scale(1 / carEntity.getPackInfo().getScaleModifier().x, 1 / carEntity.getPackInfo().getScaleModifier().y, 1 / carEntity.getPackInfo().getScaleModifier().z);

            GlStateManager.popMatrix();
        }
    }

=======
>>>>>>> db537121
    public PartDoor getPartDoor(byte doorID) {
        return vehicleEntity.getPackInfo().getPartByTypeAndId(PartDoor.class, doorID);
    }

    public DoorPhysics getDoorVarContainer(byte doorId) {
        return attachedDoors.get(doorId);
    }

    public DoorState getCurrentState(byte doorId) {
        return doorsState.get().get(doorId);
    }

    public DoorState getInverseCurrentState(byte doorId) {
        return isDoorOpened(doorId) ? DoorState.CLOSING : DoorState.OPENING;
    }

    @Override
    public Map<Byte, SynchronizedRigidBodyTransform> getTransforms() {
        return attachedBodiesTransform;
    }

    public enum DoorState {
        OPENED, CLOSED, OPENING, CLOSING
    }

    @Getter
    @Setter
    public static class DoorPhysics {
        private DoorsModule module;
        private byte doorID;
        private PhysicsRigidBody doorBody;
        private New6Dof joint;

        public float getJointAngle() {
            return joint.getAngles(null).get(module.getPartDoor(doorID).getAxisToUse() - 3);
        }

        public void setJointRotationMotorVelocity(int axis, float targetVelocity, float maxForce) {
            setJointMotorState(axis, true);
            joint.set(MotorParam.TargetVelocity, axis, targetVelocity);
            joint.set(MotorParam.MaxMotorForce, axis, maxForce);
        }

        public void setJointLimit(int axis, float lowerLimit, float upperLimit) {
            joint.set(MotorParam.LowerLimit, axis, lowerLimit);
            joint.set(MotorParam.UpperLimit, axis, upperLimit);
        }

        private float getJointExtremeLimit(float lowerLimit, float upperLimit) {
            if (lowerLimit >= 0 && upperLimit >= 0) {
                return Math.max(lowerLimit, upperLimit);
            } else {
                return Math.min(lowerLimit, upperLimit);
            }
        }

        public void setJointMotorState(int axis, boolean state) {
            if (axis < 3) {
                joint.getTranslationMotor().setMotorEnabled(axis, state);
            } else {
                joint.getRotationMotor(axis - 3).setMotorEnabled(state);
            }
        }
    }
}<|MERGE_RESOLUTION|>--- conflicted
+++ resolved
@@ -69,11 +69,7 @@
     @SynchronizedEntityVariable(name = "door_states")
     private final EntityTransformsVariable synchronizedTransforms;
     @Getter
-<<<<<<< HEAD
-    @SynchronizedEntityVariable(name = "dparts_pos")
-=======
     @SynchronizedEntityVariable(name = "parts_pos")
->>>>>>> db537121
     protected final EntityMapVariable<Map<Byte, DoorsModule.DoorState>, Byte, DoorState> doorsState;
 
     public DoorsModule(BaseVehicleEntity<?> vehicleEntity) {
@@ -293,44 +289,6 @@
         attachedBodiesTransform.values().forEach(SynchronizedRigidBodyTransform::updatePos);
     }
 
-<<<<<<< HEAD
-    @Override
-    public void drawParts(RenderPhysicsEntity<?> render, float partialTicks, BaseVehicleEntity<?> carEntity) {
-        List<PartDoor> doors = carEntity.getPackInfo().getPartsByType(PartDoor.class);
-        for (byte id = 0; id < doors.size(); id++) {
-            PartDoor door = doors.get(id);
-            GlStateManager.pushMatrix();
-            if (!door.isEnabled()) {
-                Vector3f pos = Vector3fPool.get().addLocal(door.getCarAttachPoint());
-                pos.subtract(door.getDoorAttachPoint(), pos);
-
-                GlStateManager.translate(pos.x, pos.y, pos.z);
-            } else if (getTransforms().containsKey(id)) {
-                SynchronizedRigidBodyTransform sync = getTransforms().get(id);
-                RigidBodyTransform transform = sync.getTransform();
-                RigidBodyTransform prev = sync.getPrevTransform();
-
-                Vector3f pos = Vector3fPool.get(prev.getPosition()).addLocal(transform.getPosition().subtract(prev.getPosition(), Vector3fPool.get()).multLocal(partialTicks));
-                GlStateManager.rotate(ClientDynamXUtils.computeInterpolatedGlQuaternion(carEntity.prevRenderRotation, carEntity.renderRotation, partialTicks, true));
-                GlStateManager.translate(
-                        (float) -(carEntity.prevPosX + (carEntity.posX - carEntity.prevPosX) * partialTicks),
-                        (float) -(carEntity.prevPosY + (carEntity.posY - carEntity.prevPosY) * partialTicks),
-                        (float) -(carEntity.prevPosZ + (carEntity.posZ - carEntity.prevPosZ) * partialTicks));
-                GlStateManager.translate(pos.x, pos.y, pos.z);
-                GlStateManager.rotate(ClientDynamXUtils.computeInterpolatedGlQuaternion(prev.getRotation(), transform.getRotation(), partialTicks));
-            }
-
-            ObjModelRenderer vehicleModel = DynamXContext.getObjModelRegistry().getModel(carEntity.getPackInfo().getModel());
-            GlStateManager.scale(carEntity.getPackInfo().getScaleModifier().x, carEntity.getPackInfo().getScaleModifier().y, carEntity.getPackInfo().getScaleModifier().z);
-            render.renderModelGroup(vehicleModel, door.getPartName(), carEntity, carEntity.getEntityTextureID());
-            GlStateManager.scale(1 / carEntity.getPackInfo().getScaleModifier().x, 1 / carEntity.getPackInfo().getScaleModifier().y, 1 / carEntity.getPackInfo().getScaleModifier().z);
-
-            GlStateManager.popMatrix();
-        }
-    }
-
-=======
->>>>>>> db537121
     public PartDoor getPartDoor(byte doorID) {
         return vehicleEntity.getPackInfo().getPartByTypeAndId(PartDoor.class, doorID);
     }
