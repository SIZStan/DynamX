package fr.dynamx.common.entities.modules;

import com.jme3.bullet.RotationOrder;
import com.jme3.bullet.collision.shapes.BoxCollisionShape;
import com.jme3.bullet.collision.shapes.CollisionShape;
import com.jme3.bullet.joints.Constraint;
import com.jme3.bullet.joints.New6Dof;
import com.jme3.bullet.joints.motors.MotorParam;
import com.jme3.bullet.objects.PhysicsRigidBody;
import com.jme3.math.FastMath;
import com.jme3.math.Quaternion;
import com.jme3.math.Vector3f;
import fr.dynamx.api.entities.modules.AttachModule;
import fr.dynamx.api.entities.modules.IPhysicsModule;
import fr.dynamx.api.network.sync.SimulationHolder;
import fr.dynamx.api.network.sync.v3.MapSynchronizedVariable;
import fr.dynamx.api.network.sync.v3.SynchronizationRules;
import fr.dynamx.api.network.sync.v3.TransformsSynchronizedVariable;
import fr.dynamx.api.physics.BulletShapeType;
import fr.dynamx.api.physics.EnumBulletShapeType;
import fr.dynamx.client.ClientProxy;
import fr.dynamx.client.renders.RenderPhysicsEntity;
import fr.dynamx.client.renders.model.renderer.ObjModelRenderer;
import fr.dynamx.common.DynamXContext;
import fr.dynamx.common.DynamXMain;
import fr.dynamx.common.contentpack.parts.PartDoor;
import fr.dynamx.common.entities.BaseVehicleEntity;
import fr.dynamx.common.entities.PhysicsEntity;
import fr.dynamx.common.network.packets.MessageChangeDoorState;
import fr.dynamx.common.network.sync.v3.DynamXSynchronizedVariables;
import fr.dynamx.common.network.sync.vars.AttachedBodySynchronizedVariable;
import fr.dynamx.common.physics.entities.AbstractEntityPhysicsHandler;
import fr.dynamx.common.physics.joints.EntityJoint;
import fr.dynamx.common.physics.joints.JointHandler;
import fr.dynamx.common.physics.joints.JointHandlerRegistry;
import fr.dynamx.common.physics.utils.RigidBodyTransform;
import fr.dynamx.common.physics.utils.SynchronizedRigidBodyTransform;
import fr.dynamx.utils.DynamXConstants;
import fr.dynamx.utils.client.ClientDynamXUtils;
import fr.dynamx.utils.maths.DynamXGeometry;
import fr.dynamx.utils.maths.DynamXMath;
import fr.dynamx.utils.optimization.QuaternionPool;
import fr.dynamx.utils.optimization.Vector3fPool;
import fr.dynamx.utils.physics.DynamXPhysicsHelper;
import lombok.Getter;
import lombok.Setter;
import net.minecraft.client.renderer.GlStateManager;
import net.minecraft.util.ResourceLocation;
import net.minecraftforge.fml.relauncher.Side;

import java.util.HashMap;
import java.util.List;
import java.util.Map;

public class DoorsModule implements IPhysicsModule<AbstractEntityPhysicsHandler<?, ?>>, AttachModule.AttachToSelfModule,
        IPhysicsModule.IEntityPosUpdateListener, IPhysicsModule.IPhysicsUpdateListener,
        AttachedBodySynchronizedVariable.AttachedBodySynchronizer, IPhysicsModule.IDrawableModule<BaseVehicleEntity<?>> {
    public static final ResourceLocation JOINT_NAME = new ResourceLocation(DynamXConstants.ID, "door_module");

    static {
        JointHandlerRegistry.register(new JointHandler(JOINT_NAME, BaseVehicleEntity.class, BaseVehicleEntity.class, DoorsModule.class));
    }

    public final BaseVehicleEntity<?> vehicleEntity;
    private final Map<Byte, DoorPhysics> attachedDoors = new HashMap<>();
    private final HashMap<Byte, SynchronizedRigidBodyTransform> attachedBodiesTransform = new HashMap<>();

    private final TransformsSynchronizedVariable synchronizedTransforms;
    @Getter
    protected final MapSynchronizedVariable<Byte, DoorState> doorsState;

    public DoorsModule(BaseVehicleEntity<?> vehicleEntity) {
        this.vehicleEntity = vehicleEntity;

        doorsState = new MapSynchronizedVariable<>((variable, doorsState) -> {
            Map<Byte, DoorsModule.DoorState> target = variable.get();
            doorsState.forEach((i, b) -> {
                if (!target.containsKey(i) || target.get(i) != b)
                    setDoorState(i, b);
            });
        }, SynchronizationRules.SERVER_TO_CLIENTS, DynamXSynchronizedVariables.doorsStatesSerializer, "door_states");
        synchronizedTransforms = new TransformsSynchronizedVariable(vehicleEntity, this);
    }

    @Override
    public boolean canCreateJoint(PhysicsEntity<?> withEntity, byte jointId) {
        return !attachedDoors.containsKey(jointId);
    }

    @Override
    public void onJointDestroyed(EntityJoint<?> joint) {
        //TODO SPAWN DOOR ENTITY IF BROKEN
        //((IModuleContainer.IDoorContainer)entity).getDoors().detachDoor(doorID);
        //System.out.println("RM DOOR " + joint);
        attachedBodiesTransform.remove(joint.getJointId());
        attachedDoors.remove(joint.getJointId());
        if (vehicleEntity.physicsHandler != null) {
            vehicleEntity.physicsHandler.getCollisionObject().removeFromIgnoreList(joint.getJoint().getBodyB());
        }
    }

    @Override
    public Constraint createJoint(byte jointId) {
        PartDoor partDoor = getPartDoor(jointId);
        Vector3f p1 = Vector3fPool.get(partDoor.getCarAttachPoint());
        Vector3f p2 = Vector3fPool.get(partDoor.getDoorAttachPoint());

        DoorPhysics localVarContainer = new DoorPhysics();
        localVarContainer.setModule(this);
        localVarContainer.setDoorID(jointId);

        Quaternion doorRotation = QuaternionPool.get(vehicleEntity.physicsRotation);
        Vector3f doorPos = DynamXGeometry.rotateVectorByQuaternion(p1.subtract(p2).addLocal(vehicleEntity.getPackInfo().getCenterOfMass()), doorRotation).addLocal(vehicleEntity.physicsPosition);
        CollisionShape doorShape = new BoxCollisionShape(partDoor.getScale());
        if (partDoor.getPhysicsCollisionShape() != null)
            doorShape = partDoor.getPhysicsCollisionShape();
        PhysicsRigidBody doorBody = DynamXPhysicsHelper.fastCreateRigidBody(vehicleEntity, 40, doorShape, doorPos, vehicleEntity.rotationYaw);
        localVarContainer.setDoorBody(doorBody);
        doorBody.setUserObject(new BulletShapeType<>(EnumBulletShapeType.BULLET_ENTITY, localVarContainer));
        DynamXContext.getPhysicsWorld(vehicleEntity.world).addCollisionObject(doorBody);

        attachedDoors.forEach((doorId, doorPhysics) -> {
            doorBody.addToIgnoreList(doorPhysics.doorBody);
            doorPhysics.doorBody.addToIgnoreList(doorBody);
        });

        New6Dof new6Dof = new New6Dof(
                vehicleEntity.physicsHandler.getCollisionObject(), doorBody,
                p1.addLocal(vehicleEntity.getPackInfo().getCenterOfMass()), p2,
                Quaternion.IDENTITY.toRotationMatrix(), Quaternion.IDENTITY.toRotationMatrix(),
                RotationOrder.XYZ);
        localVarContainer.setJoint(new6Dof);
        localVarContainer.setJointLimit(DynamXPhysicsHelper.X_ROTATION_DOF, 0, 0);
        localVarContainer.setJointLimit(DynamXPhysicsHelper.Y_ROTATION_DOF, 0, 0);
        localVarContainer.setJointLimit(DynamXPhysicsHelper.Z_ROTATION_DOF, 0, 0);
        new6Dof.setCollisionBetweenLinkedBodies(false);

        attachedBodiesTransform.put(jointId, new SynchronizedRigidBodyTransform(new RigidBodyTransform(doorBody)));
        attachedDoors.put(jointId, localVarContainer);
        return new6Dof;
    }

    @Override
    public void initEntityProperties() {
        for (PartDoor partDoor : vehicleEntity.getPackInfo().getPartsByType(PartDoor.class)) {
            doorsState.put(partDoor.getId(), DoorState.CLOSED);
        }
    }

    @Override
    public void addSynchronizedVariables(Side side, SimulationHolder simulationHolder) {
        vehicleEntity.getSynchronizer().registerVariable(DynamXSynchronizedVariables.DOORS_STATES, doorsState);
        vehicleEntity.getSynchronizer().registerVariable(DynamXSynchronizedVariables.TRANSFORMS, synchronizedTransforms);
    }

    @Override
    public void initPhysicsEntity(AbstractEntityPhysicsHandler<?, ?> handler) {
        if (!vehicleEntity.world.isRemote) {
            vehicleEntity.getPackInfo().getPartsByType(PartDoor.class).forEach(this::spawnDoor);
        }
    }


    public boolean isDoorAttached(byte doorID) {
        for (EntityJoint<?> entityJoint : vehicleEntity.getJointsHandler().getJoints()) {
            if (entityJoint.getType() == JOINT_NAME && entityJoint.getJointId() == doorID) {
                return true;
            }
        }
        return false;//attachedDoors.containsKey(doorID);
    }


    public void spawnDoor(PartDoor door) {
        if (door.isEnabled()) {
            DynamXMain.proxy.scheduleTask(vehicleEntity.world, () -> JointHandlerRegistry.createJointWithSelf(JOINT_NAME, vehicleEntity, door.getId()));
        }
    }

    @Override
    public void preUpdatePhysics(boolean simulatingPhysics) {
        synchronizedTransforms.setChanged(true);
        if (simulatingPhysics) {
            for (byte doorID : attachedDoors.keySet()) {
                DoorPhysics varContainer = attachedDoors.get(doorID);
                PartDoor door = getPartDoor(doorID);
                if (getCurrentState(doorID) == DoorState.OPENING && isDoorJointOpened(door, varContainer)) {
                    if(vehicleEntity.world.isRemote && vehicleEntity.getSynchronizer().getSimulationHolder().isPhysicsAuthority(Side.CLIENT))
                        DynamXContext.getNetwork().sendToServer(new MessageChangeDoorState(vehicleEntity, DoorState.OPENED, doorID));
                    setDoorState(doorID, DoorState.OPENED);
                }
                else if ((getCurrentState(doorID) == DoorState.OPENED || getCurrentState(doorID) == DoorState.CLOSING) && isDoorJointClosed(varContainer)) {
                    if(vehicleEntity.world.isRemote && vehicleEntity.getSynchronizer().getSimulationHolder().isPhysicsAuthority(Side.CLIENT))
                        DynamXContext.getNetwork().sendToServer(new MessageChangeDoorState(vehicleEntity, DoorState.CLOSED, doorID));
                    setDoorState(doorID, DoorState.CLOSED);
                }
            }
        }
    }

    @Override
    public void postUpdatePhysics(boolean simulatingPhysics) {
        if (simulatingPhysics) {
            for (byte door : attachedDoors.keySet()) {
                PhysicsRigidBody body = attachedDoors.get(door).doorBody;
                attachedBodiesTransform.get(door).getPhysicTransform().set(body);
            }
        }
    }


    public boolean isDoorOpened(byte doorID) {
        if (doorsState == null)
            return true;
        return !doorsState.get().containsKey(doorID) || doorsState.get().get(doorID) == DoorState.OPENED || doorsState.get().get(doorID) == DoorState.OPENING;
    }

    public void switchDoorState(byte doorId) {
        setDoorState(doorId, getInverseCurrentState(doorId));
    }

    public void setDoorState(byte doorId, DoorState doorState) {
        DoorPhysics doorPhysics = attachedDoors.get(doorId);
        PartDoor door = getPartDoor(doorId);
        boolean usePhysics = doorPhysics != null;
        if(usePhysics)
            vehicleEntity.forcePhysicsActivation();
        doorsState.put(doorId, doorState);
        switch (doorState) {
            case OPENING:
                playDoorSound(DoorState.OPENED);
                if(usePhysics) {
                    doorPhysics.setJointLimit(door.getAxisToUse(), door.getOpenLimit().x, door.getOpenLimit().y);
                    doorPhysics.setJointRotationMotorVelocity(door.getAxisToUse(), door.getOpenMotor().x, door.getOpenMotor().y);
                }
                break;
            case OPENED:
                if(usePhysics)
                    doorPhysics.setJointMotorState(door.getAxisToUse(), false);
                break;
            case CLOSING:
                if(usePhysics)
                    doorPhysics.setJointRotationMotorVelocity(door.getAxisToUse(), door.getCloseMotor().x, door.getCloseMotor().y);
                break;
            case CLOSED:
                playDoorSound(DoorState.CLOSED);
                if(usePhysics) {
                    doorPhysics.setJointMotorState(door.getAxisToUse(), false);
                    doorPhysics.setJointLimit(door.getAxisToUse(), door.getCloseLimit().x, door.getCloseLimit().y);
                }
                break;
        }
    }

    private boolean isDoorJointClosed(DoorPhysics doorPhysics) {
        float roundedCurrentAngle = DynamXMath.roundFloat(doorPhysics.getJointAngle(), 100f);
        return FastMath.approximateEquals(roundedCurrentAngle, 0.0f);
    }

    private boolean isDoorJointOpened(PartDoor door, DoorPhysics doorPhysics) {
        float extreme = doorPhysics.getJointExtremeLimit(door.getOpenLimit().x, door.getOpenLimit().y);
        float roundedExtreme = DynamXMath.roundFloat(extreme, 100f);
        float roundedCurrentAngle = DynamXMath.roundFloat(doorPhysics.getJointAngle(), 100f);
        return roundedExtreme >= 0 ? roundedCurrentAngle >= roundedExtreme : roundedCurrentAngle <= roundedExtreme;
    }

    public void playDoorSound(DoorState doorState) {
        if (vehicleEntity.world.isRemote) {
            ClientProxy.SOUND_HANDLER.playSingleSound(vehicleEntity.physicsPosition, doorState == DoorState.CLOSED ? "door_close" : "door_open", 1, 1);
        }
    }

    @Override
    public void onRemovedFromWorld() {
        if (DynamXMain.proxy.shouldUseBulletSimulation(vehicleEntity.world)) {
<<<<<<< HEAD
            for (DoorPhysics body : attachedDoors.values())
                DynamXContext.getPhysicsWorld().removeCollisionObject(body.doorBody);
            attachedDoors.clear();
=======
            for (DoorVarContainer body : cachedAttachedDoors.values())
                DynamXContext.getPhysicsWorld(vehicleEntity.world).removeCollisionObject(body.doorBody);
            cachedAttachedDoors.clear();
>>>>>>> 5b9ef6fd
        }
    }

    @Override
    public void setPhysicsTransform(byte jointId, RigidBodyTransform transform) {
        if (attachedDoors.containsKey(jointId)) {
            attachedBodiesTransform.get(jointId).getPhysicTransform().set(transform);
            attachedDoors.get(jointId).doorBody.setPhysicsLocation(transform.getPosition());
            attachedDoors.get(jointId).doorBody.setPhysicsRotation(transform.getRotation());
        }
    }

    @Override
    public void updateEntityPos() {
        attachedBodiesTransform.values().forEach(SynchronizedRigidBodyTransform::updatePos);
    }

    @Override
    public void drawParts(RenderPhysicsEntity<?> render, float partialTicks, BaseVehicleEntity<?> carEntity) {
        List<PartDoor> doors = carEntity.getPackInfo().getPartsByType(PartDoor.class);
        for (byte id = 0; id < doors.size(); id++) {
            PartDoor door = doors.get(id);
            GlStateManager.pushMatrix();
            if (!door.isEnabled()) {
                Vector3f pos = Vector3fPool.get().addLocal(door.getCarAttachPoint());
                pos.subtract(door.getDoorAttachPoint(), pos);

                GlStateManager.translate(pos.x, pos.y, pos.z);
            } else if (getTransforms().containsKey(id)) {
                SynchronizedRigidBodyTransform sync = getTransforms().get(id);
                RigidBodyTransform transform = sync.getTransform();
                RigidBodyTransform prev = sync.getPrevTransform();

                Vector3f pos = Vector3fPool.get(prev.getPosition()).addLocal(transform.getPosition().subtract(prev.getPosition(), Vector3fPool.get()).multLocal(partialTicks));
                GlStateManager.rotate(ClientDynamXUtils.computeInterpolatedGlQuaternion(carEntity.prevRenderRotation, carEntity.renderRotation, partialTicks, true));
                GlStateManager.translate(
                        (float) -(carEntity.prevPosX + (carEntity.posX - carEntity.prevPosX) * partialTicks),
                        (float) -(carEntity.prevPosY + (carEntity.posY - carEntity.prevPosY) * partialTicks),
                        (float) -(carEntity.prevPosZ + (carEntity.posZ - carEntity.prevPosZ) * partialTicks));
                GlStateManager.translate(pos.x, pos.y, pos.z);
                GlStateManager.rotate(ClientDynamXUtils.computeInterpolatedGlQuaternion(prev.getRotation(), transform.getRotation(), partialTicks));
            }

            ObjModelRenderer vehicleModel = DynamXContext.getObjModelRegistry().getModel(carEntity.getPackInfo().getModel());
            GlStateManager.scale(carEntity.getPackInfo().getScaleModifier().x, carEntity.getPackInfo().getScaleModifier().y, carEntity.getPackInfo().getScaleModifier().z);
            render.renderModelGroup(vehicleModel, door.getPartName(), carEntity, carEntity.getEntityTextureID());
            GlStateManager.scale(1 / carEntity.getPackInfo().getScaleModifier().x, 1 / carEntity.getPackInfo().getScaleModifier().y, 1 / carEntity.getPackInfo().getScaleModifier().z);

            GlStateManager.popMatrix();
        }
    }

    public PartDoor getPartDoor(byte doorID) {
        return vehicleEntity.getPackInfo().getPartByTypeAndId(PartDoor.class, doorID);
    }

    public DoorPhysics getDoorVarContainer(byte doorId) {
        return attachedDoors.get(doorId);
    }

    public DoorState getCurrentState(byte doorId) {
        return doorsState.get().get(doorId);
    }

    public DoorState getInverseCurrentState(byte doorId) {
        return isDoorOpened(doorId) ? DoorState.CLOSING : DoorState.OPENING;
    }

    @Override
    public Map<Byte, SynchronizedRigidBodyTransform> getTransforms() {
        return attachedBodiesTransform;
    }

    public enum DoorState {
        OPENED, CLOSED, OPENING, CLOSING
    }

    @Getter
    @Setter
    public static class DoorPhysics {
        private DoorsModule module;
        private byte doorID;
        private PhysicsRigidBody doorBody;
        private New6Dof joint;

        public float getJointAngle() {
            return joint.getAngles(null).get(module.getPartDoor(doorID).getAxisToUse() - 3);
        }

        public void setJointRotationMotorVelocity(int axis, float targetVelocity, float maxForce) {
            setJointMotorState(axis, true);
            joint.set(MotorParam.TargetVelocity, axis, targetVelocity);
            joint.set(MotorParam.MaxMotorForce, axis, maxForce);
        }

        public void setJointLimit(int axis, float lowerLimit, float upperLimit) {
            joint.set(MotorParam.LowerLimit, axis, lowerLimit);
            joint.set(MotorParam.UpperLimit, axis, upperLimit);
        }

        private float getJointExtremeLimit(float lowerLimit, float upperLimit) {
            if (lowerLimit >= 0 && upperLimit >= 0) {
                return Math.max(lowerLimit, upperLimit);
            } else {
                return Math.min(lowerLimit, upperLimit);
            }
        }

        public void setJointMotorState(int axis, boolean state) {
            if (axis < 3) {
                joint.getTranslationMotor().setMotorEnabled(axis, state);
            } else {
                joint.getRotationMotor(axis - 3).setMotorEnabled(state);
            }
        }
    }
}<|MERGE_RESOLUTION|>--- conflicted
+++ resolved
@@ -273,15 +273,9 @@
     @Override
     public void onRemovedFromWorld() {
         if (DynamXMain.proxy.shouldUseBulletSimulation(vehicleEntity.world)) {
-<<<<<<< HEAD
             for (DoorPhysics body : attachedDoors.values())
-                DynamXContext.getPhysicsWorld().removeCollisionObject(body.doorBody);
+                DynamXContext.getPhysicsWorld(vehicleEntity.world).removeCollisionObject(body.doorBody);
             attachedDoors.clear();
-=======
-            for (DoorVarContainer body : cachedAttachedDoors.values())
-                DynamXContext.getPhysicsWorld(vehicleEntity.world).removeCollisionObject(body.doorBody);
-            cachedAttachedDoors.clear();
->>>>>>> 5b9ef6fd
         }
     }
 
