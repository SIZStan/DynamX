package fr.dynamx.common.entities.modules;

import com.jme3.bullet.objects.VehicleWheel;
import com.jme3.math.Quaternion;
import com.jme3.math.Vector3f;
import fr.dynamx.api.audio.EnumSoundState;
import fr.dynamx.api.entities.VehicleEntityProperties;
import fr.dynamx.api.entities.modules.IPhysicsModule;
import fr.dynamx.api.entities.modules.IPropulsionModule;
import fr.dynamx.api.events.PhysicsEntityEvent;
import fr.dynamx.api.events.VehicleEntityEvent;
import fr.dynamx.api.network.sync.SimulationHolder;
<<<<<<< HEAD
import fr.dynamx.api.network.sync.SyncTarget;
import fr.dynamx.api.network.sync.v3.FloatArraySynchronizedVariable;
import fr.dynamx.api.network.sync.v3.MapSynchronizedVariable;
import fr.dynamx.api.network.sync.v3.SynchronizationRules;
import fr.dynamx.api.network.sync.v3.SynchronizedEntityVariable;
import fr.dynamx.api.obj.IObjObject;
=======
>>>>>>> ebf78d70
import fr.dynamx.api.physics.entities.IPropulsionHandler;
import fr.dynamx.client.renders.RenderPhysicsEntity;
import fr.dynamx.client.renders.model.renderer.ObjModelRenderer;
import fr.dynamx.client.renders.vehicle.RenderBaseVehicle;
import fr.dynamx.client.sound.SkiddingSound;
import fr.dynamx.client.sound.VehicleSound;
import fr.dynamx.common.DynamXContext;
import fr.dynamx.common.DynamXMain;
import fr.dynamx.common.contentpack.ContentPackLoader;
import fr.dynamx.common.contentpack.DynamXObjectLoaders;
import fr.dynamx.common.contentpack.parts.PartWheel;
import fr.dynamx.common.contentpack.type.vehicle.PartWheelInfo;
import fr.dynamx.common.contentpack.type.vehicle.SteeringWheelInfo;
import fr.dynamx.common.entities.BaseVehicleEntity;
<<<<<<< HEAD
import fr.dynamx.common.network.sync.v3.DynamXSynchronizedVariables;
import fr.dynamx.common.obj.texture.TextureData;
=======
import fr.dynamx.common.network.sync.vars.VehicleSynchronizedVariables;
import fr.dynamx.client.renders.model.renderer.ObjObjectRenderer;
import fr.dynamx.client.renders.model.texture.TextureVariantData;
>>>>>>> ebf78d70
import fr.dynamx.common.physics.entities.BaseWheeledVehiclePhysicsHandler;
import fr.dynamx.common.physics.entities.modules.WheelsPhysicsHandler;
import fr.dynamx.common.physics.entities.parts.wheel.WheelPhysics;
import fr.dynamx.common.physics.entities.parts.wheel.WheelState;
import fr.dynamx.utils.maths.DynamXMath;
import fr.dynamx.utils.optimization.GlQuaternionPool;
import fr.dynamx.utils.optimization.Vector3fPool;
import net.minecraft.block.state.IBlockState;
import net.minecraft.client.renderer.GlStateManager;
import net.minecraft.nbt.NBTTagCompound;
import net.minecraft.util.math.BlockPos;
import net.minecraftforge.common.MinecraftForge;
import net.minecraftforge.fml.common.FMLCommonHandler;
import net.minecraftforge.fml.relauncher.Side;
import net.minecraftforge.fml.relauncher.SideOnly;

import javax.annotation.Nullable;
import java.util.HashMap;
import java.util.Map;

import static fr.dynamx.client.ClientProxy.SOUND_HANDLER;

/**
 * Basic wheel implementation <br>
 * Works with an {@link EngineModule} but you can use your own engines
 *
 * @see WheelsPhysicsHandler
 */
public class WheelsModule implements IPropulsionModule<BaseWheeledVehiclePhysicsHandler<?>>, IPhysicsModule.IEntityUpdateListener, IPhysicsModule.IPhysicsUpdateListener, IPhysicsModule.IDrawableModule<BaseVehicleEntity<?>> {
    protected final MapSynchronizedVariable<Byte, PartWheelInfo> wheelInfos = new MapSynchronizedVariable<>((variable, value) -> {
        value.forEach(this::setWheelInfo);
    }, SynchronizationRules.CONTROLS_TO_SPECTATORS, DynamXSynchronizedVariables.wheelInfosSerializer, "wheel_infos");
    /**
     * Wheels visual states, based on the physical states
     */
    protected SynchronizedEntityVariable<WheelState[]> wheelsStates;
    // [0;4] SkidInfo [4;8] Friction [8;12] longitudinal [12;16] lateral [16;20] getRotationDelta
    // todo clean wheelProperties system
    public FloatArraySynchronizedVariable skidInfos = new FloatArraySynchronizedVariable(SynchronizationRules.PHYSICS_TO_SPECTATORS, "skid_infos");

    protected byte[] wheelsTextureId;

    /**
     * Entity visual properties, accessible via the {@link IPhysicsModule}s
     */
    public float[] visualProperties;
    /**
     * Entity prev visual properties
     */
    public float[] prevVisualProperties;

    protected final BaseVehicleEntity<? extends BaseWheeledVehiclePhysicsHandler<?>> entity;
    protected WheelsPhysicsHandler wheelsPhysics;

    public WheelsModule(BaseVehicleEntity<? extends BaseWheeledVehiclePhysicsHandler<?>> entity) {
        this.entity = entity;
        this.wheelsStates = new SynchronizedEntityVariable<>((variable, value) -> {
            if (!entity.getSynchronizer().getSimulationHolder().ownsControls(FMLCommonHandler.instance().getEffectiveSide())) {
                if (DynamXMain.proxy.shouldUseBulletSimulation(entity.world)) {
                    for (int i = 0; i < value.length; i++) {
                        if (variable.get()[i] != value[i]) {
                            if (value[i] == WheelState.REMOVED)
                                ((WheelsPhysicsHandler) getPhysicsHandler()).removeWheel((byte) i);
                            else
                                ((WheelsPhysicsHandler) getPhysicsHandler()).getWheel(i).setFlattened(value[i] == WheelState.ADDED_FLATTENED);
                        }
                    }
                }
            }
        }, SynchronizationRules.CONTROLS_TO_SPECTATORS, DynamXSynchronizedVariables.wheelStatesSerializer, "wheel_states");
    }

    public void setWheelInfo(byte partIndex, PartWheelInfo info) {
        if (wheelInfos.get().get(partIndex) != info) {
            VehicleEntityEvent.ChangeWheel event = new VehicleEntityEvent.ChangeWheel(FMLCommonHandler.instance().getEffectiveSide(), entity, this, wheelInfos.get().get(partIndex), info, partIndex);
            if (!MinecraftForge.EVENT_BUS.post(event)) {
                wheelInfos.put(partIndex, event.getNewWheel());
                if (wheelsPhysics != null)
                    wheelsPhysics.getWheelByPartIndex(partIndex).setWheelInfo(event.getNewWheel());
                if (entity.getEntityTextureID() != -1)
                    handleTextureID(entity.getEntityTextureID(), entity);
            }
        }
    }

    @Override
    @SideOnly(Side.CLIENT)
    public void handleTextureID(byte metadata, BaseVehicleEntity<?> packInfo) {
        String chassis = packInfo.getPackInfo().getVariantName(metadata);
        for (byte i = 0; i < wheelsTextureId.length; i++) {
            wheelsTextureId[i] = getWheelInfo(i).getIdForVariant(chassis);
        }
    }

    @SideOnly(Side.CLIENT)
    public byte getWheelsTextureId(int wheelPartId) {
        return wheelsTextureId[wheelPartId];
    }

    public PartWheelInfo getWheelInfo(byte partIndex) {
        return wheelInfos.get().get(partIndex);
    }

    public Map<Byte, PartWheelInfo> getWheelInfos() {
        return wheelInfos.get();
    }

    /**
     * @return The wheels visual states, based on the physical states
     */
    public WheelState[] getWheelsStates() {
        return wheelsStates.get();
    }

    @Override
    public void initEntityProperties() {
        int wheelCount = entity.getPackInfo().getPartsByType(PartWheel.class).size();
        skidInfos.set(new float[wheelCount]);
        for (PartWheel part : entity.getPackInfo().getPartsByType(PartWheel.class)) {
            wheelInfos.put(part.getId(), part.getDefaultWheelInfo());
        }
        wheelsStates.set(new WheelState[wheelCount]);
        this.wheelsTextureId = new byte[wheelCount];
        for (int i = 0; i < wheelCount; i++) {
            wheelsStates.get()[i] = WheelState.ADDED;
            wheelsTextureId[i] = -1;
        }
        visualProperties = new float[wheelCount * VehicleEntityProperties.EnumVisualProperties.values().length];
        prevVisualProperties = new float[visualProperties.length];
    }

    @Override
    public void initPhysicsEntity(@Nullable BaseWheeledVehiclePhysicsHandler<?> handler) {
        if (handler != null) {
            wheelsPhysics = new WheelsPhysicsHandler(this, handler);
            //Call init after setting "wheels =", because init uses it
            wheelsPhysics.init();
            //Restore previous wheels state
            for (byte i = 0; i < wheelsStates.get().length; i++) {
                if (wheelsStates.get()[i] == WheelState.REMOVED)
                    wheelsPhysics.removeWheel(i);
                else
                    wheelsPhysics.getWheelByPartIndex(i).setFlattened(wheelsStates.get()[i] == WheelState.ADDED_FLATTENED);
            }
        }
    }

    @Override
    public void preUpdatePhysics(boolean simulatePhysics) {
        if (simulatePhysics) {
            if (entity.ticksExisted > 10) {
                for (int i = 0; i < wheelsPhysics.vehicleWheelData.size(); i++) {
                    WheelPhysics w = wheelsPhysics.vehicleWheelData.get(i);
                    if (w != null) {
                        Vector3f pos = Vector3fPool.get();
                        w.getPhysicsWheel().getCollisionLocation(pos);
                        BlockPos bp = new BlockPos(pos.x, Math.ceil(pos.y) - 1, pos.z);
                        IBlockState blockState = entity.world.getBlockState(bp);
                        float[] floats = ContentPackLoader.getBlockFriction(blockState.getBlock());
                        if (entity.world.getBiome(bp).canRain() && entity.world.isRaining() && entity.world.canBlockSeeSky(bp))
                            w.setGrip((w.isFlattened() ? 0.16f : 1) * floats[1]);
                        else
                            w.setGrip((w.isFlattened() ? 0.16f : 1) * floats[0]);
                        if (wheelsStates.get()[i] == WheelState.ADDED && w.isFlattened()) {
                            wheelsStates.get()[i] = WheelState.ADDED_FLATTENED;
                            wheelsStates.setChanged(true);
                        } else if (wheelsStates.get()[i] == WheelState.ADDED_FLATTENED && !w.isFlattened()) {
                            wheelsStates.get()[i] = WheelState.ADDED;
                            wheelsStates.setChanged(true);
                        }
                    }
                }
            }
            wheelsPhysics.update();
        }
    }

    @Override
    public void postUpdatePhysics(boolean simulatingPhysics) {
        System.arraycopy(visualProperties, 0, prevVisualProperties, 0, prevVisualProperties.length);
        if (simulatingPhysics)
            updateVisualProperties();
    }

    @Override
    public void readFromNBT(NBTTagCompound tag) {
        int wheelCount = Math.min(tag.getByte("WheelCount"), wheelInfos.get().size());
        for (byte i = 0; i < wheelCount; i++) {
            PartWheelInfo info = DynamXObjectLoaders.WHEELS.findInfo(tag.getString("WheelInfo" + i));
            if (info != null)
                setWheelInfo(i, info);
            wheelsStates.get()[i] = WheelState.values()[tag.getByte("WheelState" + i)];
        }
    }

    @Override
    public void writeToNBT(NBTTagCompound tag) {
        tag.setByte("WheelCount", (byte) wheelsStates.get().length);
        for (byte i = 0; i < wheelsStates.get().length; i++) {
            tag.setByte("WheelState" + i, (byte) wheelsStates.get()[i].ordinal());
            tag.setString("WheelInfo" + i, wheelInfos.get().get(i).getFullName());
        }
    }

    public void updateVisualProperties() {
        if (wheelsPhysics != null) {
            byte n = wheelsPhysics.getNumWheels();

            for (int i = 0; i < n; i++) {
                VehicleWheel info = wheelsPhysics.getHandler().getPhysicsVehicle().getWheel(i);
                if (info.isFrontWheel()) {
                    visualProperties[VehicleEntityProperties.getPropertyIndex(i, VehicleEntityProperties.EnumVisualProperties.STEERANGLE)] = (float) Math.toDegrees(info.getSteerAngle());
                }

                int ind = VehicleEntityProperties.getPropertyIndex(i, VehicleEntityProperties.EnumVisualProperties.ROTATIONANGLE);
                //Update prevRotation, so we have -180<prevRotationYaw-rotationYaw<180 to avoid visual glitch
                float[] angles = DynamXMath.interpolateAngle((float) (Math.toDegrees(info.getRotationAngle()) % 360), visualProperties[ind], 1);
                prevVisualProperties[ind] = angles[0];
                visualProperties[ind] = angles[1];

                visualProperties[VehicleEntityProperties.getPropertyIndex(i, VehicleEntityProperties.EnumVisualProperties.SUSPENSIONLENGTH)] = info.getSuspensionLength() + info.getRestLength();
                Vector3f pos = Vector3fPool.get();
                info.getCollisionLocation(pos);
                visualProperties[VehicleEntityProperties.getPropertyIndex(i, VehicleEntityProperties.EnumVisualProperties.COLLISIONX)] = pos.x;
                visualProperties[VehicleEntityProperties.getPropertyIndex(i, VehicleEntityProperties.EnumVisualProperties.COLLISIONY)] = pos.y;
                visualProperties[VehicleEntityProperties.getPropertyIndex(i, VehicleEntityProperties.EnumVisualProperties.COLLISIONZ)] = pos.z;
            }
            for (byte b = 0; b < n; b++) {
                WheelPhysics w = wheelsPhysics.getWheel(b);
                if (w != null)
                    skidInfos.set(b, w.getSkidInfo());
            }
        }
    }

    @Override
    public IPropulsionHandler getPhysicsHandler() {
        return wheelsPhysics;
    }

    public float[] getSkidInfos() {
        return skidInfos.get();
    }

    @Override
    public void addSynchronizedVariables(Side side, SimulationHolder simulationHolder) {
        entity.getSynchronizer().registerVariable(DynamXSynchronizedVariables.WHEEL_INFOS, wheelInfos);
        entity.getSynchronizer().registerVariable(DynamXSynchronizedVariables.WHEEL_STATES, wheelsStates);
        entity.getSynchronizer().registerVariable(DynamXSynchronizedVariables.SKID_INFOS, skidInfos);
    }

    @Override
    @SideOnly(Side.CLIENT)
    public void drawParts(RenderPhysicsEntity<?> render, float partialTicks, BaseVehicleEntity<?> carEntity) {
        ObjModelRenderer vehicleModel = DynamXContext.getObjModelRegistry().getModel(carEntity.getPackInfo().getModel());
        /* Rendering the steering wheel */
        SteeringWheelInfo info = carEntity.getPackInfo().getSubPropertyByType(SteeringWheelInfo.class);
        if (info != null && !carEntity.getModuleByType(WheelsModule.class).getWheelInfos().isEmpty()) { //If has steering and wheels AND at least one wheel (think to loading errors)
            ObjObjectRenderer steeringWheel = vehicleModel.getObjObjectRenderer(info.getPartName());
            if (steeringWheel != null) {
                if (!MinecraftForge.EVENT_BUS.post(new VehicleEntityEvent.Render(VehicleEntityEvent.Render.Type.STEERING_WHEEL, (RenderBaseVehicle<?>) render, carEntity, PhysicsEntityEvent.Phase.PRE, partialTicks))) {
                    GlStateManager.pushMatrix();
                    Vector3f center = info.getSteeringWheelPosition();
                    //Translation to the steering wheel rotation point (and render pos)
                    GlStateManager.translate(center.x, center.y, center.z);

                    //Apply steering wheel base rotation
                    if (info.getSteeringWheelBaseRotation() != null)
                        GlStateManager.rotate(GlQuaternionPool.get(info.getSteeringWheelBaseRotation()));
                    //Rotate the steering wheel
                    int directingWheel = VehicleEntityProperties.getPropertyIndex(carEntity.getPackInfo().getDirectingWheel(), VehicleEntityProperties.EnumVisualProperties.STEERANGLE);
                    WheelsModule m = carEntity.getModuleByType(WheelsModule.class);
                    GlStateManager.rotate(-(m.prevVisualProperties[directingWheel] + (m.visualProperties[directingWheel] - m.prevVisualProperties[directingWheel]) * partialTicks), 0F, 0F, 1F);

                    //Scale it
                    GlStateManager.scale(carEntity.getPackInfo().getScaleModifier().x, carEntity.getPackInfo().getScaleModifier().y, carEntity.getPackInfo().getScaleModifier().z);
                    //Render it
                    vehicleModel.renderGroup(steeringWheel, carEntity.getEntityTextureID());
                    GlStateManager.popMatrix();
                    MinecraftForge.EVENT_BUS.post(new VehicleEntityEvent.Render(VehicleEntityEvent.Render.Type.STEERING_WHEEL, (RenderBaseVehicle<?>) render, carEntity, PhysicsEntityEvent.Phase.POST, partialTicks));
                }
            }
        }

        if (!MinecraftForge.EVENT_BUS.post(new VehicleEntityEvent.Render(VehicleEntityEvent.Render.Type.PROPULSION, (RenderBaseVehicle<?>) render, carEntity, PhysicsEntityEvent.Phase.PRE, partialTicks))) {
            this.entity.getPackInfo().getPartsByType(PartWheel.class).forEach(partWheel -> {
                if (wheelsStates.get()[partWheel.getId()] != WheelState.REMOVED) {
                    renderWheel(render, partWheel, partialTicks);
                }
            });
            MinecraftForge.EVENT_BUS.post(new VehicleEntityEvent.Render(VehicleEntityEvent.Render.Type.PROPULSION, (RenderBaseVehicle<?>) render, carEntity, PhysicsEntityEvent.Phase.POST, partialTicks));
        }
    }

    @Override
    @SideOnly(Side.CLIENT)
    public void spawnPropulsionParticles(RenderPhysicsEntity<?> render, float partialTicks) {
        //Dust particles when the vehicle friction is very low
        entity.getPackInfo().getPartsByType(PartWheel.class).forEach(partWheel -> {
            PartWheelInfo info = getWheelInfo(partWheel.getId());
<<<<<<< HEAD
            if (info.enableRendering() && info.getSkidParticle() != null) {
                if (skidInfos.get()[partWheel.getId()] < 0.1f) {
=======
            if (info.isModelValid() && info.getSkidParticle() != null) {
                if (((IModuleContainer.IPropulsionContainer<?>) entity).getPropulsion().getPropulsionProperties()[VehicleEntityProperties.getPropertyIndex(partWheel.getId(), VehicleEntityProperties.EnumWheelProperties.SKIDINFO)] < 0.1f) {
>>>>>>> ebf78d70
                    entity.world.spawnParticle(info.getSkidParticle(), visualProperties[VehicleEntityProperties.getPropertyIndex(partWheel.getId(), VehicleEntityProperties.EnumVisualProperties.COLLISIONX)],
                            visualProperties[VehicleEntityProperties.getPropertyIndex(partWheel.getId(), VehicleEntityProperties.EnumVisualProperties.COLLISIONY)],
                            visualProperties[VehicleEntityProperties.getPropertyIndex(partWheel.getId(), VehicleEntityProperties.EnumVisualProperties.COLLISIONZ)],
                            0, 0, 0);
                }
            }
        });
    }

    @SideOnly(Side.CLIENT)
    protected void renderWheel(RenderPhysicsEntity<?> render, PartWheel partWheel, float partialTicks) {
        int index;
        Quaternion baseRotation = partWheel.getSuspensionAxis();
        PartWheelInfo info = getWheelInfo(partWheel.getId());
        if (info.isModelValid()) {
            GlStateManager.pushMatrix();
            {
                /* Translation to the wheel rotation point */
                GlStateManager.translate(partWheel.getRotationPoint().x, partWheel.getRotationPoint().y, partWheel.getRotationPoint().z);

                /* Apply wheel base rotation */
                if (baseRotation.getW() != 0)
                    GlStateManager.rotate(GlQuaternionPool.get(baseRotation));

                /* Suspension translation */
                index = VehicleEntityProperties.getPropertyIndex(partWheel.getId(), VehicleEntityProperties.EnumVisualProperties.SUSPENSIONLENGTH);
                GlStateManager.translate(0, -(prevVisualProperties[index] + (visualProperties[index] - prevVisualProperties[index]) * partialTicks) + 0.2, 0);

                /* Steering rotation*/
                if (partWheel.isWheelIsSteerable()) {
                    index = VehicleEntityProperties.getPropertyIndex(partWheel.getId(), VehicleEntityProperties.EnumVisualProperties.STEERANGLE);
                    GlStateManager.rotate((prevVisualProperties[index] + (visualProperties[index] - prevVisualProperties[index]) * partialTicks), 0.0F, 1.0F, 0.0F);
                }

                /* Render mudguard */
                if (partWheel.getMudGuardPartName() != null) {
                    GlStateManager.scale(entity.getPackInfo().getScaleModifier().x, entity.getPackInfo().getScaleModifier().y, entity.getPackInfo().getScaleModifier().z);
                    DynamXContext.getObjModelRegistry().getModel(this.entity.getPackInfo().getModel()).renderGroups(partWheel.getMudGuardPartName(), entity.getEntityTextureID());
                }
            }
            GlStateManager.popMatrix();

            GlStateManager.pushMatrix();
            {
                /* Translation to the wheel rotation point */
                GlStateManager.translate(partWheel.getRotationPoint().x, partWheel.getRotationPoint().y, partWheel.getRotationPoint().z);

                /* Apply wheel base rotation */
                if (baseRotation.getW() != 0)
                    GlStateManager.rotate(GlQuaternionPool.get(baseRotation));

                /* Suspension translation */
                index = VehicleEntityProperties.getPropertyIndex(partWheel.getId(), VehicleEntityProperties.EnumVisualProperties.SUSPENSIONLENGTH);
                GlStateManager.translate(0, -(prevVisualProperties[index] + (visualProperties[index] - prevVisualProperties[index]) * partialTicks), 0);

                /* Steering rotation*/
                if (partWheel.isWheelIsSteerable()) {
                    index = VehicleEntityProperties.getPropertyIndex(partWheel.getId(), VehicleEntityProperties.EnumVisualProperties.STEERANGLE);
                    GlStateManager.rotate((prevVisualProperties[index] + (visualProperties[index] - prevVisualProperties[index]) * partialTicks), 0.0F, 1.0F, 0.0F);
                }

                //Remove wheel base rotation
                if (baseRotation.getW() != 0)
                    GlStateManager.rotate(GlQuaternionPool.get(baseRotation.inverse()));

                // Translate to render pos, from rotation pos
                GlStateManager.translate(partWheel.getPosition().x - partWheel.getRotationPoint().x, partWheel.getPosition().y - partWheel.getRotationPoint().y, partWheel.getPosition().z - partWheel.getRotationPoint().z);

                index = VehicleEntityProperties.getPropertyIndex(partWheel.getId(), VehicleEntityProperties.EnumVisualProperties.ROTATIONANGLE);
                //Fix sign problems for wheel rotation
                float prev = prevVisualProperties[index];
                if (prev - visualProperties[index] > 180)
                    prev -= 360;
                if (prev - visualProperties[index] < -180)
                    prev += 360;
                //Then render
                if (partWheel.isRight()) {
                    /* Wheel rotation (Right-Side)*/
                    GlStateManager.rotate(180, 0, 1, 0);
                    GlStateManager.rotate((prev + (visualProperties[index] - prev) * partialTicks), -1.0F, 0.0F, 0.0F);
                } else {
                    /* Wheel rotation (Left-Side)*/
                    GlStateManager.rotate(-(prev + (visualProperties[index] - prev) * partialTicks), -1.0F, 0.0F, 0.0F);
                }
                /*Rendering the wheels */
                ObjModelRenderer model = DynamXContext.getObjModelRegistry().getModel(info.getModel());
                //Scale
                GlStateManager.scale(info.getScaleModifier().x, info.getScaleModifier().y, info.getScaleModifier().z);
                //If the wheel is not flattened, or the model does not supports flattening
                if (wheelsStates.get()[partWheel.getId()] != WheelState.ADDED_FLATTENED || !model.renderGroups("rim", wheelsTextureId[partWheel.getId()])) {
                    render.renderModel(model, entity, wheelsTextureId[partWheel.getId()]);
                }
            }
            GlStateManager.popMatrix();
        }
    }

    public final Map<Integer, VehicleSound> sounds = new HashMap<>();
    private VehicleSound lastVehicleSound;
    private VehicleSound currentVehicleSound;

    //temporaire
    private int mySoundId;
    private int skiddingTime;

    @Override
    public boolean listenEntityUpdates(Side side) {
        return side.isClient();
    }

    @Override
    @SideOnly(Side.CLIENT)
    public void updateEntity() {
        // if (!MinecraftForge.EVENT_BUS.post(new VehicleEntityEvent.UpdateVehicleSoundEntityEvent(entity, this, PhysicsEntityEvent.Phase.PRE))) {
        if (entity.getPackInfo() != null && false) { //TODO ENABLE & IMPROVE
            //if (engineInfo != null && engineInfo.getEngineSounds() != null) {
            if (sounds.isEmpty()) { //Sounds are not initialized
                sounds.put(0, new SkiddingSound("skidding", entity, this));
                mySoundId = 0;
            }
            if (true) {
                        /*if (engineProperties != null) {
                            boolean forInterior = Minecraft.getMinecraft().gameSettings.thirdPersonView == 0 && entity.isRidingOrBeingRiddenBy(Minecraft.getMinecraft().player);
                            float rpm = engineProperties[VehicleEntityProperties.EnumEngineProperties.REVS.ordinal()] * engineInfo.getMaxRevs();
                            lastVehicleSound = currentVehicleSound;
                            if (currentVehicleSound == null || !currentVehicleSound.shouldPlay(rpm, forInterior)) {
                                sounds.forEach((id, vehicleSound) -> {
                                    if (vehicleSound.shouldPlay(rpm, forInterior)) {
                                        this.currentVehicleSound = vehicleSound;
                                    }
                                });
                            }
                        }*/
                int numSkdding = 0;
                for (int i = 0; i < entity.getPackInfo().getPartsByType(PartWheel.class).size(); i++) {
                    if (skidInfos.get()[i] < 0.1f)
                        numSkdding++;
                }
                if (numSkdding > 0) {
                    skiddingTime++;
                } else {
                    skiddingTime -= 5;
                }
                if (skiddingTime > 10) { //cooldown to start the skidding sound
                    currentVehicleSound = sounds.get(mySoundId);
                    skiddingTime = 10;
                } else if (skiddingTime <= 0) {
                    currentVehicleSound = null;
                    skiddingTime = 0;
                }
                if (currentVehicleSound != lastVehicleSound) //if playing sound changed
                {
                    if (lastVehicleSound != null)
                        SOUND_HANDLER.stopSound(lastVehicleSound);
                    if (currentVehicleSound != null) {
                        if (currentVehicleSound.getState() == EnumSoundState.STOPPING) //already playing
                            currentVehicleSound.onStarted();
                        else if (currentVehicleSound.getState() == EnumSoundState.STOPPED)
                            SOUND_HANDLER.playStreamingSound(Vector3fPool.get(currentVehicleSound.getPosX(), currentVehicleSound.getPosY(), currentVehicleSound.getPosZ()), currentVehicleSound);
                    }
                    lastVehicleSound = currentVehicleSound;
                }
            } else {
                if (currentVehicleSound != null)
                    SOUND_HANDLER.stopSound(currentVehicleSound);
                currentVehicleSound = lastVehicleSound = null;
            }
            //   }
        }
        //    MinecraftForge.EVENT_BUS.post(new VehicleEntityEvent.UpdateVehicleSoundEntityEvent(entity, this, PhysicsEntityEvent.Phase.POST));
        //  }
    }
}<|MERGE_RESOLUTION|>--- conflicted
+++ resolved
@@ -10,15 +10,12 @@
 import fr.dynamx.api.events.PhysicsEntityEvent;
 import fr.dynamx.api.events.VehicleEntityEvent;
 import fr.dynamx.api.network.sync.SimulationHolder;
-<<<<<<< HEAD
 import fr.dynamx.api.network.sync.SyncTarget;
 import fr.dynamx.api.network.sync.v3.FloatArraySynchronizedVariable;
 import fr.dynamx.api.network.sync.v3.MapSynchronizedVariable;
 import fr.dynamx.api.network.sync.v3.SynchronizationRules;
 import fr.dynamx.api.network.sync.v3.SynchronizedEntityVariable;
 import fr.dynamx.api.obj.IObjObject;
-=======
->>>>>>> ebf78d70
 import fr.dynamx.api.physics.entities.IPropulsionHandler;
 import fr.dynamx.client.renders.RenderPhysicsEntity;
 import fr.dynamx.client.renders.model.renderer.ObjModelRenderer;
@@ -33,14 +30,11 @@
 import fr.dynamx.common.contentpack.type.vehicle.PartWheelInfo;
 import fr.dynamx.common.contentpack.type.vehicle.SteeringWheelInfo;
 import fr.dynamx.common.entities.BaseVehicleEntity;
-<<<<<<< HEAD
-import fr.dynamx.common.network.sync.v3.DynamXSynchronizedVariables;
-import fr.dynamx.common.obj.texture.TextureData;
-=======
 import fr.dynamx.common.network.sync.vars.VehicleSynchronizedVariables;
 import fr.dynamx.client.renders.model.renderer.ObjObjectRenderer;
 import fr.dynamx.client.renders.model.texture.TextureVariantData;
->>>>>>> ebf78d70
+import fr.dynamx.common.network.sync.v3.DynamXSynchronizedVariables;
+import fr.dynamx.common.obj.texture.TextureData;
 import fr.dynamx.common.physics.entities.BaseWheeledVehiclePhysicsHandler;
 import fr.dynamx.common.physics.entities.modules.WheelsPhysicsHandler;
 import fr.dynamx.common.physics.entities.parts.wheel.WheelPhysics;
@@ -341,13 +335,8 @@
         //Dust particles when the vehicle friction is very low
         entity.getPackInfo().getPartsByType(PartWheel.class).forEach(partWheel -> {
             PartWheelInfo info = getWheelInfo(partWheel.getId());
-<<<<<<< HEAD
-            if (info.enableRendering() && info.getSkidParticle() != null) {
+            if (info.isModelValid() && info.getSkidParticle() != null) {
                 if (skidInfos.get()[partWheel.getId()] < 0.1f) {
-=======
-            if (info.isModelValid() && info.getSkidParticle() != null) {
-                if (((IModuleContainer.IPropulsionContainer<?>) entity).getPropulsion().getPropulsionProperties()[VehicleEntityProperties.getPropertyIndex(partWheel.getId(), VehicleEntityProperties.EnumWheelProperties.SKIDINFO)] < 0.1f) {
->>>>>>> ebf78d70
                     entity.world.spawnParticle(info.getSkidParticle(), visualProperties[VehicleEntityProperties.getPropertyIndex(partWheel.getId(), VehicleEntityProperties.EnumVisualProperties.COLLISIONX)],
                             visualProperties[VehicleEntityProperties.getPropertyIndex(partWheel.getId(), VehicleEntityProperties.EnumVisualProperties.COLLISIONY)],
                             visualProperties[VehicleEntityProperties.getPropertyIndex(partWheel.getId(), VehicleEntityProperties.EnumVisualProperties.COLLISIONZ)],
