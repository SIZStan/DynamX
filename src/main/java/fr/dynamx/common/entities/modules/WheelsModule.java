package fr.dynamx.common.entities.modules;

import com.jme3.bullet.objects.VehicleWheel;
import com.jme3.math.Quaternion;
import com.jme3.math.Vector3f;
import fr.dynamx.api.audio.EnumSoundState;
import fr.dynamx.api.entities.IModuleContainer;
import fr.dynamx.api.entities.VehicleEntityProperties;
import fr.dynamx.api.entities.modules.IPhysicsModule;
import fr.dynamx.api.entities.modules.IPropulsionModule;
import fr.dynamx.api.events.PhysicsEntityEvent;
import fr.dynamx.api.events.VehicleEntityEvent;
import fr.dynamx.api.network.sync.SimulationHolder;
import fr.dynamx.api.network.sync.v3.*;
import fr.dynamx.api.obj.IObjObject;
import fr.dynamx.api.physics.entities.IPropulsionHandler;
import fr.dynamx.client.renders.RenderPhysicsEntity;
import fr.dynamx.client.renders.model.ObjModelClient;
import fr.dynamx.client.renders.vehicle.RenderBaseVehicle;
import fr.dynamx.client.sound.SkiddingSound;
import fr.dynamx.client.sound.VehicleSound;
import fr.dynamx.common.DynamXContext;
import fr.dynamx.common.DynamXMain;
import fr.dynamx.common.contentpack.ContentPackLoader;
import fr.dynamx.common.contentpack.DynamXObjectLoaders;
import fr.dynamx.common.contentpack.parts.PartWheel;
import fr.dynamx.common.contentpack.type.vehicle.PartWheelInfo;
import fr.dynamx.common.contentpack.type.vehicle.SteeringWheelInfo;
import fr.dynamx.common.entities.BaseVehicleEntity;
import fr.dynamx.common.network.sync.v3.DynamXSynchronizedVariables;
import fr.dynamx.common.obj.texture.TextureData;
import fr.dynamx.common.physics.entities.BaseWheeledVehiclePhysicsHandler;
import fr.dynamx.common.physics.entities.modules.WheelsPhysicsHandler;
import fr.dynamx.common.physics.entities.parts.wheel.WheelPhysics;
import fr.dynamx.common.physics.entities.parts.wheel.WheelState;
<<<<<<< HEAD
=======
import fr.dynamx.utils.debug.DynamXDebugOptions;
>>>>>>> 2a463063
import fr.dynamx.utils.maths.DynamXMath;
import fr.dynamx.utils.optimization.GlQuaternionPool;
import fr.dynamx.utils.optimization.Vector3fPool;
import net.minecraft.block.state.IBlockState;
import net.minecraft.client.renderer.GlStateManager;
import net.minecraft.nbt.NBTTagCompound;
import net.minecraft.util.math.BlockPos;
import net.minecraftforge.common.MinecraftForge;
import net.minecraftforge.fml.common.FMLCommonHandler;
import net.minecraftforge.fml.relauncher.Side;
import net.minecraftforge.fml.relauncher.SideOnly;

import javax.annotation.Nullable;
import java.util.HashMap;
import java.util.Map;

import static fr.dynamx.api.entities.VehicleEntityProperties.getPropertyIndex;
import static fr.dynamx.client.ClientProxy.SOUND_HANDLER;

/**
 * Basic wheel implementation <br>
 * Works with an {@link EngineModule} but you can use your own engines
 *
 * @see WheelsPhysicsHandler
 */
public class WheelsModule implements IPropulsionModule<BaseWheeledVehiclePhysicsHandler<?>>, IPhysicsModule.IEntityUpdateListener, IPhysicsModule.IPhysicsUpdateListener, IPhysicsModule.IDrawableModule<BaseVehicleEntity<?>> {
    protected final MapSynchronizedVariable<Byte, PartWheelInfo> wheelInfos = new MapSynchronizedVariable<>((variable, value) -> {
        value.forEach(this::setWheelInfo);
    }, SynchronizationRules.CONTROLS_TO_SPECTATORS, DynamXSynchronizedVariables.wheelInfosSerializer, "wheel_infos");
    /**
     * Wheels visual states, based on the physical states
     */
    protected SynchronizedEntityVariable<WheelState[]> wheelsStates;
    // [0;4] SkidInfo [4;8] Friction [8;12] longitudinal [12;16] lateral [16;20] getRotationDelta
    // todo clean wheelProperties system
    public FloatArraySynchronizedVariable skidInfos = new FloatArraySynchronizedVariable(SynchronizationRules.PHYSICS_TO_SPECTATORS, "skid_infos");

    protected byte[] wheelsTextureId;

    /**
     * Entity visual properties, accessible via the {@link IPhysicsModule}s
     */
    public FloatArraySynchronizedVariable visualProperties = new FloatArraySynchronizedVariable(SynchronizationRules.PHYSICS_TO_SPECTATORS, "visual_props");
    /**
     * Entity prev visual properties
     */
    public float[] prevVisualProperties;

    protected final BaseVehicleEntity<? extends BaseWheeledVehiclePhysicsHandler<?>> entity;
    protected WheelsPhysicsHandler wheelsPhysics;

    public WheelsModule(BaseVehicleEntity<? extends BaseWheeledVehiclePhysicsHandler<?>> entity) {
        this.entity = entity;
        this.wheelsStates = new SynchronizedEntityVariable<>((variable, value) -> {
            if (!entity.getSynchronizer().getSimulationHolder().ownsControls(FMLCommonHandler.instance().getEffectiveSide())) {
                if (DynamXMain.proxy.shouldUseBulletSimulation(entity.world)) {
                    for (int i = 0; i < value.length; i++) {
                        if (variable.get()[i] != value[i]) {
                            if (value[i] == WheelState.REMOVED)
                                ((WheelsPhysicsHandler) getPhysicsHandler()).removeWheel((byte) i);
                            else
                                ((WheelsPhysicsHandler) getPhysicsHandler()).getWheel(i).setFlattened(value[i] == WheelState.ADDED_FLATTENED);
                        }
                    }
                }
            }
        }, SynchronizationRules.CONTROLS_TO_SPECTATORS, DynamXSynchronizedVariables.wheelStatesSerializer, "wheel_states");
    }

    public void setWheelInfo(byte partIndex, PartWheelInfo info) {
<<<<<<< HEAD
        if (wheelInfos.get().get(partIndex) != info) {
            VehicleEntityEvent.ChangeVehicleWheelEvent event = new VehicleEntityEvent.ChangeVehicleWheelEvent(FMLCommonHandler.instance().getEffectiveSide(), entity, this, wheelInfos.get().get(partIndex), info, partIndex);
=======
        if (wheelInfos.get(partIndex) != info) {
            VehicleEntityEvent.ChangeWheel event = new VehicleEntityEvent.ChangeWheel(FMLCommonHandler.instance().getEffectiveSide(), entity, this, wheelInfos.get(partIndex), info, partIndex);
>>>>>>> 2a463063
            if (!MinecraftForge.EVENT_BUS.post(event)) {
                wheelInfos.put(partIndex, event.getNewWheel());
                if (wheelsPhysics != null)
                    wheelsPhysics.getWheelByPartIndex(partIndex).setWheelInfo(event.getNewWheel());
                if (entity.getEntityTextureID() != -1)
                    handleTextureID(entity.getEntityTextureID(), entity);
            }
        }
    }

    @Override
    @SideOnly(Side.CLIENT)
    public void handleTextureID(byte metadata, BaseVehicleEntity<?> packInfo) {
        TextureData chassis = packInfo.getPackInfo().getTextures().get(metadata);
        if (chassis == null)
            chassis = packInfo.getPackInfo().getTextures().get((byte) 0);
        for (byte i = 0; i < wheelsTextureId.length; i++) {
            wheelsTextureId[i] = getWheelInfo(i).getIdForTexture(chassis.getName());
        }
    }

    @SideOnly(Side.CLIENT)
    public byte getWheelsTextureId(int wheelPartId) {
        return wheelsTextureId[wheelPartId];
    }

    public PartWheelInfo getWheelInfo(byte partIndex) {
        return wheelInfos.get().get(partIndex);
    }

    public Map<Byte, PartWheelInfo> getWheelInfos() {
        return wheelInfos.get();
    }

    /**
     * @return The wheels visual states, based on the physical states
     */
    public WheelState[] getWheelsStates() {
        return wheelsStates.get();
    }

    @Override
    public void initEntityProperties() {
        int wheelCount = entity.getPackInfo().getPartsByType(PartWheel.class).size();
        skidInfos.set(new float[wheelCount]);
        for (PartWheel part : entity.getPackInfo().getPartsByType(PartWheel.class)) {
            wheelInfos.put(part.getId(), part.getDefaultWheelInfo());
        }
        wheelsStates.set(new WheelState[wheelCount]);
        this.wheelsTextureId = new byte[wheelCount];
        for (int i = 0; i < wheelCount; i++) {
            wheelsStates.get()[i] = WheelState.ADDED;
            wheelsTextureId[i] = -1;
        }
        visualProperties.set(new float[wheelCount * VehicleEntityProperties.EnumVisualProperties.values().length]);
        prevVisualProperties = new float[visualProperties.get().length];
    }

    @Override
    public void initPhysicsEntity(@Nullable BaseWheeledVehiclePhysicsHandler<?> handler) {
        if (handler != null) {
            wheelsPhysics = new WheelsPhysicsHandler(this, handler);
            //Call init after setting "wheels =", because init uses it
            wheelsPhysics.init();
            //Restore previous wheels state
            for (byte i = 0; i < wheelsStates.get().length; i++) {
                if (wheelsStates.get()[i] == WheelState.REMOVED)
                    wheelsPhysics.removeWheel(i);
                else
                    wheelsPhysics.getWheelByPartIndex(i).setFlattened(wheelsStates.get()[i] == WheelState.ADDED_FLATTENED);
            }
        }
    }

    @Override
    public void preUpdatePhysics(boolean simulatePhysics) {
        if (simulatePhysics) {
            if (entity.ticksExisted > 10) {
                for (int i = 0; i < wheelsPhysics.vehicleWheelData.size(); i++) {
                    WheelPhysics w = wheelsPhysics.vehicleWheelData.get(i);
                    if (w != null) {
                        Vector3f pos = Vector3fPool.get();
                        w.getPhysicsWheel().getCollisionLocation(pos);
                        BlockPos bp = new BlockPos(pos.x, Math.ceil(pos.y) - 1, pos.z);
                        IBlockState blockState = entity.world.getBlockState(bp);
                        float[] floats = ContentPackLoader.getBlockFriction(blockState.getBlock());
                        if (entity.world.getBiome(bp).canRain() && entity.world.isRaining() && entity.world.canBlockSeeSky(bp))
                            w.setGrip((w.isFlattened() ? 0.16f : 1) * floats[1]);
                        else
                            w.setGrip((w.isFlattened() ? 0.16f : 1) * floats[0]);
                        if (wheelsStates.get()[i] == WheelState.ADDED && w.isFlattened()) {
                            wheelsStates.get()[i] = WheelState.ADDED_FLATTENED;
                            wheelsStates.setChanged(true);
                        }
                        else if (wheelsStates.get()[i] == WheelState.ADDED_FLATTENED && !w.isFlattened()) {
                            wheelsStates.get()[i] = WheelState.ADDED;
                            wheelsStates.setChanged(true);
                        }
                    }
                }
            }
            wheelsPhysics.update();
        }
    }

    @Override
    public void postUpdatePhysics(boolean simulatingPhysics) {
        System.arraycopy(visualProperties.get(), 0, prevVisualProperties, 0, prevVisualProperties.length);
        if (simulatingPhysics)
            updateVisualProperties();
    }

    @Override
    public void readFromNBT(NBTTagCompound tag) {
        int wheelCount = Math.min(tag.getByte("WheelCount"), wheelInfos.get().size());
        for (byte i = 0; i < wheelCount; i++) {
            PartWheelInfo info = DynamXObjectLoaders.WHEELS.findInfo(tag.getString("WheelInfo" + i));
            if (info != null)
                setWheelInfo(i, info);
            wheelsStates.get()[i] = WheelState.values()[tag.getByte("WheelState" + i)];
        }
    }

    @Override
    public void writeToNBT(NBTTagCompound tag) {
        tag.setByte("WheelCount", (byte) wheelsStates.get().length);
        for (byte i = 0; i < wheelsStates.get().length; i++) {
            tag.setByte("WheelState" + i, (byte) wheelsStates.get()[i].ordinal());
            tag.setString("WheelInfo" + i, wheelInfos.get().get(i).getFullName());
        }
    }

    public void updateVisualProperties() {
        if (wheelsPhysics != null) {
            byte n = wheelsPhysics.getNumWheels();

            float[] visualPropertiesArray = visualProperties.get();
            for (int i = 0; i < n; i++) {
                VehicleWheel info = wheelsPhysics.getHandler().getPhysicsVehicle().getWheel(i);
                if (info.isFrontWheel()) {
                    visualPropertiesArray[VehicleEntityProperties.getPropertyIndex(i, VehicleEntityProperties.EnumVisualProperties.STEERANGLE)] = (float) Math.toDegrees(info.getSteerAngle());
                }

                int ind = VehicleEntityProperties.getPropertyIndex(i, VehicleEntityProperties.EnumVisualProperties.ROTATIONANGLE);
                //Update prevRotation, so we have -180<prevRotationYaw-rotationYaw<180 to avoid visual glitch
                float[] angles = DynamXMath.interpolateAngle((float) (Math.toDegrees(info.getRotationAngle()) % 360), visualPropertiesArray[ind], 1);
                prevVisualProperties[ind] = angles[0];
                visualProperties.set(ind, angles[1]);

                visualProperties.set(VehicleEntityProperties.getPropertyIndex(i, VehicleEntityProperties.EnumVisualProperties.SUSPENSIONLENGTH), info.getSuspensionLength() + info.getRestLength());
                Vector3f pos = Vector3fPool.get();
                info.getCollisionLocation(pos);
                visualProperties.set(VehicleEntityProperties.getPropertyIndex(i, VehicleEntityProperties.EnumVisualProperties.COLLISIONX), pos.x);
                visualProperties.set(VehicleEntityProperties.getPropertyIndex(i, VehicleEntityProperties.EnumVisualProperties.COLLISIONY), pos.y);
                visualProperties.set(VehicleEntityProperties.getPropertyIndex(i, VehicleEntityProperties.EnumVisualProperties.COLLISIONZ), pos.z);
            }
            for (byte b = 0; b < n; b++) {
                WheelPhysics w = wheelsPhysics.getWheel(b);
                if (w != null)
                    skidInfos.set(b, w.getSkidInfo());
            }
        }
    }

    @Override
    public IPropulsionHandler getPhysicsHandler() {
        return wheelsPhysics;
    }

    public float[] getSkidInfos() {
        return skidInfos.get();
    }

    @Override
    public void addSynchronizedVariables(Side side, SimulationHolder simulationHolder) {
        entity.getSynchronizer().registerVariable(DynamXSynchronizedVariables.WHEEL_INFOS, wheelInfos);
        entity.getSynchronizer().registerVariable(DynamXSynchronizedVariables.WHEEL_STATES, wheelsStates);
        entity.getSynchronizer().registerVariable(DynamXSynchronizedVariables.SKID_INFOS, skidInfos);
        entity.getSynchronizer().registerVariable(DynamXSynchronizedVariables.WHEEL_VISUALS, visualProperties);
    }

    @Override
    @SideOnly(Side.CLIENT)
    public void drawParts(RenderPhysicsEntity<?> render, float partialTicks, BaseVehicleEntity<?> carEntity) {
        ObjModelClient vehicleModel = DynamXContext.getObjModelRegistry().getModel(carEntity.getPackInfo().getModel());
        /* Rendering the steering wheel */
        SteeringWheelInfo info = carEntity.getPackInfo().getSubPropertyByType(SteeringWheelInfo.class);
        if (info != null && !carEntity.getModuleByType(WheelsModule.class).getWheelInfos().isEmpty()) { //If has steering and wheels AND at least one wheel (think to loading errors)
            IObjObject steeringWheel = vehicleModel.getObjObject(info.getPartName());
            if (steeringWheel != null) {
                if (!MinecraftForge.EVENT_BUS.post(new VehicleEntityEvent.Render(VehicleEntityEvent.Render.Type.STEERING_WHEEL, (RenderBaseVehicle<?>) render, carEntity, PhysicsEntityEvent.Phase.PRE, partialTicks))) {
                    GlStateManager.pushMatrix();
                    Vector3f center = info.getSteeringWheelPosition();
                    //Translation to the steering wheel rotation point (and render pos)
                    GlStateManager.translate(center.x, center.y, center.z);

                    //Apply steering wheel base rotation
                    if (info.getSteeringWheelBaseRotation() != null)
                        GlStateManager.rotate(GlQuaternionPool.get(info.getSteeringWheelBaseRotation()));
                    //Rotate the steering wheel
                    int directingWheel = VehicleEntityProperties.getPropertyIndex(carEntity.getPackInfo().getDirectingWheel(), VehicleEntityProperties.EnumVisualProperties.STEERANGLE);
                    WheelsModule m = carEntity.getModuleByType(WheelsModule.class);
                    GlStateManager.rotate(-(m.prevVisualProperties[directingWheel] + (m.visualProperties.get()[directingWheel] - m.prevVisualProperties[directingWheel]) * partialTicks), 0F, 0F, 1F);

                    //Scale it
                    GlStateManager.scale(carEntity.getPackInfo().getScaleModifier().x, carEntity.getPackInfo().getScaleModifier().y, carEntity.getPackInfo().getScaleModifier().z);
                    //Render it
                    vehicleModel.renderGroup(steeringWheel, carEntity.getEntityTextureID());
                    GlStateManager.popMatrix();
                    MinecraftForge.EVENT_BUS.post(new VehicleEntityEvent.Render(VehicleEntityEvent.Render.Type.STEERING_WHEEL, (RenderBaseVehicle<?>) render, carEntity, PhysicsEntityEvent.Phase.POST, partialTicks));
                }
            }
        }

<<<<<<< HEAD
        if (!MinecraftForge.EVENT_BUS.post(new VehicleEntityEvent.RenderVehicleEntityEvent(VehicleEntityEvent.RenderVehicleEntityEvent.Type.PROPULSION, (RenderBaseVehicle<?>) render, carEntity, PhysicsEntityEvent.Phase.PRE, partialTicks))) {
            this.entity.getPackInfo().getPartsByType(PartWheel.class).forEach(partWheel -> {
                if (wheelsStates.get()[partWheel.getId()] != WheelState.REMOVED) {
                    renderWheel(render, partWheel, partialTicks);
                }
            });
            MinecraftForge.EVENT_BUS.post(new VehicleEntityEvent.RenderVehicleEntityEvent(VehicleEntityEvent.RenderVehicleEntityEvent.Type.PROPULSION, (RenderBaseVehicle<?>) render, carEntity, PhysicsEntityEvent.Phase.POST, partialTicks));
=======
        if (!MinecraftForge.EVENT_BUS.post(new VehicleEntityEvent.Render(VehicleEntityEvent.Render.Type.PROPULSION, (RenderBaseVehicle<?>) render, carEntity, PhysicsEntityEvent.Phase.PRE, partialTicks))) {
            if (getPropulsionProperties() != null) {
                this.entity.getPackInfo().getPartsByType(PartWheel.class).forEach(partWheel -> {
                    if (wheelsStates[partWheel.getId()] != WheelState.REMOVED) {
                        renderWheel(render, partWheel, partialTicks);
                    }
                });
            }
            MinecraftForge.EVENT_BUS.post(new VehicleEntityEvent.Render(VehicleEntityEvent.Render.Type.PROPULSION, (RenderBaseVehicle<?>) render, carEntity, PhysicsEntityEvent.Phase.POST, partialTicks));
>>>>>>> 2a463063
        }
    }

    @Override
    @SideOnly(Side.CLIENT)
    public void spawnPropulsionParticles(RenderPhysicsEntity<?> render, float partialTicks) {
        //Dust particles when the vehicle friction is very low
        entity.getPackInfo().getPartsByType(PartWheel.class).forEach(partWheel -> {
            PartWheelInfo info = getWheelInfo(partWheel.getId());
            if (info.enableRendering() && info.getSkidParticle() != null) {
                if (skidInfos.get()[partWheel.getId()] < 0.1f) {
                    entity.world.spawnParticle(info.getSkidParticle(), visualProperties.get()[VehicleEntityProperties.getPropertyIndex(partWheel.getId(), VehicleEntityProperties.EnumVisualProperties.COLLISIONX)],
                            visualProperties.get()[VehicleEntityProperties.getPropertyIndex(partWheel.getId(), VehicleEntityProperties.EnumVisualProperties.COLLISIONY)],
                            visualProperties.get()[VehicleEntityProperties.getPropertyIndex(partWheel.getId(), VehicleEntityProperties.EnumVisualProperties.COLLISIONZ)],
                            0, 0, 0);
                }
            }
        });
    }

    @SideOnly(Side.CLIENT)
    protected void renderWheel(RenderPhysicsEntity<?> render, PartWheel partWheel, float partialTicks) {
        int index;
        Quaternion baseRotation = partWheel.getSuspensionAxis();
        PartWheelInfo info = getWheelInfo(partWheel.getId());
        if (info.enableRendering()) {
            GlStateManager.pushMatrix();
            {
                /* Translation to the wheel rotation point */
                GlStateManager.translate(partWheel.getRotationPoint().x, partWheel.getRotationPoint().y, partWheel.getRotationPoint().z);

                /* Apply wheel base rotation */
                if (baseRotation.getW() != 0)
                    GlStateManager.rotate(GlQuaternionPool.get(baseRotation));

                /* Suspension translation */
                index = VehicleEntityProperties.getPropertyIndex(partWheel.getId(), VehicleEntityProperties.EnumVisualProperties.SUSPENSIONLENGTH);
                GlStateManager.translate(0, -(prevVisualProperties[index] + (visualProperties.get()[index] - prevVisualProperties[index]) * partialTicks) + 0.2, 0);

                /* Steering rotation*/
                if (partWheel.isWheelIsSteerable()) {
                    index = VehicleEntityProperties.getPropertyIndex(partWheel.getId(), VehicleEntityProperties.EnumVisualProperties.STEERANGLE);
                    GlStateManager.rotate((prevVisualProperties[index] + (visualProperties.get()[index] - prevVisualProperties[index]) * partialTicks), 0.0F, 1.0F, 0.0F);
                }

                /* Render mudguard */
                if (partWheel.getMudGuardPartName() != null) {
                    GlStateManager.scale(entity.getPackInfo().getScaleModifier().x, entity.getPackInfo().getScaleModifier().y, entity.getPackInfo().getScaleModifier().z);
                    DynamXContext.getObjModelRegistry().getModel(this.entity.getPackInfo().getModel()).renderGroups(partWheel.getMudGuardPartName(), entity.getEntityTextureID());
                }
            }
            GlStateManager.popMatrix();

            GlStateManager.pushMatrix();
            {
                /* Translation to the wheel rotation point */
                GlStateManager.translate(partWheel.getRotationPoint().x, partWheel.getRotationPoint().y, partWheel.getRotationPoint().z);

                /* Apply wheel base rotation */
                if (baseRotation.getW() != 0)
                    GlStateManager.rotate(GlQuaternionPool.get(baseRotation));

                /* Suspension translation */
                index = VehicleEntityProperties.getPropertyIndex(partWheel.getId(), VehicleEntityProperties.EnumVisualProperties.SUSPENSIONLENGTH);
                GlStateManager.translate(0, -(prevVisualProperties[index] + (visualProperties.get()[index] - prevVisualProperties[index]) * partialTicks), 0);

                /* Steering rotation*/
                if (partWheel.isWheelIsSteerable()) {
                    index = VehicleEntityProperties.getPropertyIndex(partWheel.getId(), VehicleEntityProperties.EnumVisualProperties.STEERANGLE);
                    GlStateManager.rotate((prevVisualProperties[index] + (visualProperties.get()[index] - prevVisualProperties[index]) * partialTicks), 0.0F, 1.0F, 0.0F);
                }

                //Remove wheel base rotation
                if (baseRotation.getW() != 0)
                    GlStateManager.rotate(GlQuaternionPool.get(baseRotation.inverse()));

                // Translate to render pos, from rotation pos
                GlStateManager.translate(partWheel.getPosition().x - partWheel.getRotationPoint().x, partWheel.getPosition().y - partWheel.getRotationPoint().y, partWheel.getPosition().z - partWheel.getRotationPoint().z);

                index = VehicleEntityProperties.getPropertyIndex(partWheel.getId(), VehicleEntityProperties.EnumVisualProperties.ROTATIONANGLE);
                //Fix sign problems for wheel rotation
                float prev = prevVisualProperties[index];
                if (prev - visualProperties.get()[index] > 180)
                    prev -= 360;
                if (prev - visualProperties.get()[index] < -180)
                    prev += 360;
                //Then render
                if (partWheel.isRight()) {
                    /* Wheel rotation (Right-Side)*/
                    GlStateManager.rotate(180, 0, 1, 0);
                    GlStateManager.rotate((prev + (visualProperties.get()[index] - prev) * partialTicks), -1.0F, 0.0F, 0.0F);
                } else {
                    /* Wheel rotation (Left-Side)*/
                    GlStateManager.rotate(-(prev + (visualProperties.get()[index] - prev) * partialTicks), -1.0F, 0.0F, 0.0F);
                }
                /*Rendering the wheels */
                ObjModelClient model = DynamXContext.getObjModelRegistry().getModel(info.getModel());
                //Scale
                GlStateManager.scale(info.getScaleModifier().x, info.getScaleModifier().y, info.getScaleModifier().z);
                //If the wheel is not flattened, or the model does not supports flattening
                if (wheelsStates.get()[partWheel.getId()] != WheelState.ADDED_FLATTENED || !model.renderGroups("rim", wheelsTextureId[partWheel.getId()])) {
                    render.renderModel(model, entity, wheelsTextureId[partWheel.getId()]);
                }
            }
            GlStateManager.popMatrix();
        }
    }

    public final Map<Integer, VehicleSound> sounds = new HashMap<>();
    private VehicleSound lastVehicleSound;
    private VehicleSound currentVehicleSound;

    //temporaire
    private int mySoundId;
    private int skiddingTime;

    @Override
    public boolean listenEntityUpdates(Side side) {
        return side.isClient();
    }

    @Override
    @SideOnly(Side.CLIENT)
    public void updateEntity() {
        // if (!MinecraftForge.EVENT_BUS.post(new VehicleEntityEvent.UpdateVehicleSoundEntityEvent(entity, this, PhysicsEntityEvent.Phase.PRE))) {
        if (entity.getPackInfo() != null && false) { //TODO ENABLE & IMPROVE
            //if (engineInfo != null && engineInfo.getEngineSounds() != null) {
            if (sounds.isEmpty()) { //Sounds are not initialized
                sounds.put(0, new SkiddingSound("skidding", entity, this));
                mySoundId = 0;
            }
            if (true) {
                        /*if (engineProperties != null) {
                            boolean forInterior = Minecraft.getMinecraft().gameSettings.thirdPersonView == 0 && entity.isRidingOrBeingRiddenBy(Minecraft.getMinecraft().player);
                            float rpm = engineProperties[VehicleEntityProperties.EnumEngineProperties.REVS.ordinal()] * engineInfo.getMaxRevs();
                            lastVehicleSound = currentVehicleSound;
                            if (currentVehicleSound == null || !currentVehicleSound.shouldPlay(rpm, forInterior)) {
                                sounds.forEach((id, vehicleSound) -> {
                                    if (vehicleSound.shouldPlay(rpm, forInterior)) {
                                        this.currentVehicleSound = vehicleSound;
                                    }
                                });
                            }
                        }*/
                int numSkdding = 0;
                for (int i = 0; i < entity.getPackInfo().getPartsByType(PartWheel.class).size(); i++) {
                    if (skidInfos.get()[i] < 0.1f)
                        numSkdding++;
                }
                if (numSkdding > 0) {
                    skiddingTime++;
                } else {
                    skiddingTime -= 5;
                }
                if (skiddingTime > 10) { //cooldown to start the skidding sound
                    currentVehicleSound = sounds.get(mySoundId);
                    skiddingTime = 10;
                } else if (skiddingTime <= 0) {
                    currentVehicleSound = null;
                    skiddingTime = 0;
                }
                if (currentVehicleSound != lastVehicleSound) //if playing sound changed
                {
                    if (lastVehicleSound != null)
                        SOUND_HANDLER.stopSound(lastVehicleSound);
                    if (currentVehicleSound != null) {
                        if (currentVehicleSound.getState() == EnumSoundState.STOPPING) //already playing
                            currentVehicleSound.onStarted();
                        else if (currentVehicleSound.getState() == EnumSoundState.STOPPED)
                            SOUND_HANDLER.playStreamingSound(Vector3fPool.get(currentVehicleSound.getPosX(), currentVehicleSound.getPosY(), currentVehicleSound.getPosZ()), currentVehicleSound);
                    }
                    lastVehicleSound = currentVehicleSound;
                }
            } else {
                if (currentVehicleSound != null)
                    SOUND_HANDLER.stopSound(currentVehicleSound);
                currentVehicleSound = lastVehicleSound = null;
            }
            //   }
        }
        //    MinecraftForge.EVENT_BUS.post(new VehicleEntityEvent.UpdateVehicleSoundEntityEvent(entity, this, PhysicsEntityEvent.Phase.POST));
        //  }
    }
}<|MERGE_RESOLUTION|>--- conflicted
+++ resolved
@@ -4,14 +4,16 @@
 import com.jme3.math.Quaternion;
 import com.jme3.math.Vector3f;
 import fr.dynamx.api.audio.EnumSoundState;
-import fr.dynamx.api.entities.IModuleContainer;
 import fr.dynamx.api.entities.VehicleEntityProperties;
 import fr.dynamx.api.entities.modules.IPhysicsModule;
 import fr.dynamx.api.entities.modules.IPropulsionModule;
 import fr.dynamx.api.events.PhysicsEntityEvent;
 import fr.dynamx.api.events.VehicleEntityEvent;
 import fr.dynamx.api.network.sync.SimulationHolder;
-import fr.dynamx.api.network.sync.v3.*;
+import fr.dynamx.api.network.sync.v3.FloatArraySynchronizedVariable;
+import fr.dynamx.api.network.sync.v3.MapSynchronizedVariable;
+import fr.dynamx.api.network.sync.v3.SynchronizationRules;
+import fr.dynamx.api.network.sync.v3.SynchronizedEntityVariable;
 import fr.dynamx.api.obj.IObjObject;
 import fr.dynamx.api.physics.entities.IPropulsionHandler;
 import fr.dynamx.client.renders.RenderPhysicsEntity;
@@ -33,10 +35,6 @@
 import fr.dynamx.common.physics.entities.modules.WheelsPhysicsHandler;
 import fr.dynamx.common.physics.entities.parts.wheel.WheelPhysics;
 import fr.dynamx.common.physics.entities.parts.wheel.WheelState;
-<<<<<<< HEAD
-=======
-import fr.dynamx.utils.debug.DynamXDebugOptions;
->>>>>>> 2a463063
 import fr.dynamx.utils.maths.DynamXMath;
 import fr.dynamx.utils.optimization.GlQuaternionPool;
 import fr.dynamx.utils.optimization.Vector3fPool;
@@ -53,7 +51,6 @@
 import java.util.HashMap;
 import java.util.Map;
 
-import static fr.dynamx.api.entities.VehicleEntityProperties.getPropertyIndex;
 import static fr.dynamx.client.ClientProxy.SOUND_HANDLER;
 
 /**
@@ -107,13 +104,8 @@
     }
 
     public void setWheelInfo(byte partIndex, PartWheelInfo info) {
-<<<<<<< HEAD
         if (wheelInfos.get().get(partIndex) != info) {
-            VehicleEntityEvent.ChangeVehicleWheelEvent event = new VehicleEntityEvent.ChangeVehicleWheelEvent(FMLCommonHandler.instance().getEffectiveSide(), entity, this, wheelInfos.get().get(partIndex), info, partIndex);
-=======
-        if (wheelInfos.get(partIndex) != info) {
-            VehicleEntityEvent.ChangeWheel event = new VehicleEntityEvent.ChangeWheel(FMLCommonHandler.instance().getEffectiveSide(), entity, this, wheelInfos.get(partIndex), info, partIndex);
->>>>>>> 2a463063
+            VehicleEntityEvent.ChangeWheel event = new VehicleEntityEvent.ChangeWheel(FMLCommonHandler.instance().getEffectiveSide(), entity, this, wheelInfos.get().get(partIndex), info, partIndex);
             if (!MinecraftForge.EVENT_BUS.post(event)) {
                 wheelInfos.put(partIndex, event.getNewWheel());
                 if (wheelsPhysics != null)
@@ -207,8 +199,7 @@
                         if (wheelsStates.get()[i] == WheelState.ADDED && w.isFlattened()) {
                             wheelsStates.get()[i] = WheelState.ADDED_FLATTENED;
                             wheelsStates.setChanged(true);
-                        }
-                        else if (wheelsStates.get()[i] == WheelState.ADDED_FLATTENED && !w.isFlattened()) {
+                        } else if (wheelsStates.get()[i] == WheelState.ADDED_FLATTENED && !w.isFlattened()) {
                             wheelsStates.get()[i] = WheelState.ADDED;
                             wheelsStates.setChanged(true);
                         }
@@ -328,25 +319,13 @@
             }
         }
 
-<<<<<<< HEAD
-        if (!MinecraftForge.EVENT_BUS.post(new VehicleEntityEvent.RenderVehicleEntityEvent(VehicleEntityEvent.RenderVehicleEntityEvent.Type.PROPULSION, (RenderBaseVehicle<?>) render, carEntity, PhysicsEntityEvent.Phase.PRE, partialTicks))) {
+        if (!MinecraftForge.EVENT_BUS.post(new VehicleEntityEvent.Render(VehicleEntityEvent.Render.Type.PROPULSION, (RenderBaseVehicle<?>) render, carEntity, PhysicsEntityEvent.Phase.PRE, partialTicks))) {
             this.entity.getPackInfo().getPartsByType(PartWheel.class).forEach(partWheel -> {
                 if (wheelsStates.get()[partWheel.getId()] != WheelState.REMOVED) {
                     renderWheel(render, partWheel, partialTicks);
                 }
             });
-            MinecraftForge.EVENT_BUS.post(new VehicleEntityEvent.RenderVehicleEntityEvent(VehicleEntityEvent.RenderVehicleEntityEvent.Type.PROPULSION, (RenderBaseVehicle<?>) render, carEntity, PhysicsEntityEvent.Phase.POST, partialTicks));
-=======
-        if (!MinecraftForge.EVENT_BUS.post(new VehicleEntityEvent.Render(VehicleEntityEvent.Render.Type.PROPULSION, (RenderBaseVehicle<?>) render, carEntity, PhysicsEntityEvent.Phase.PRE, partialTicks))) {
-            if (getPropulsionProperties() != null) {
-                this.entity.getPackInfo().getPartsByType(PartWheel.class).forEach(partWheel -> {
-                    if (wheelsStates[partWheel.getId()] != WheelState.REMOVED) {
-                        renderWheel(render, partWheel, partialTicks);
-                    }
-                });
-            }
             MinecraftForge.EVENT_BUS.post(new VehicleEntityEvent.Render(VehicleEntityEvent.Render.Type.PROPULSION, (RenderBaseVehicle<?>) render, carEntity, PhysicsEntityEvent.Phase.POST, partialTicks));
->>>>>>> 2a463063
         }
     }
 
