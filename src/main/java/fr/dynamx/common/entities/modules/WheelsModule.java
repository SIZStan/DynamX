--- conflicted
+++ resolved
@@ -6,43 +6,22 @@
 import fr.dynamx.api.contentpack.object.IPackInfoReloadListener;
 import fr.dynamx.api.entities.VehicleEntityProperties;
 import fr.dynamx.api.entities.modules.IPhysicsModule;
-<<<<<<< HEAD
 import fr.dynamx.api.events.PhysicsEntityEvent;
 import fr.dynamx.api.events.VehicleEntityEvent;
 import fr.dynamx.api.network.sync.EntityVariable;
 import fr.dynamx.api.network.sync.SynchronizationRules;
 import fr.dynamx.api.network.sync.SynchronizedEntityVariable;
 import fr.dynamx.client.renders.RenderPhysicsEntity;
-import fr.dynamx.client.renders.model.renderer.ObjModelRenderer;
-import fr.dynamx.client.renders.model.renderer.ObjObjectRenderer;
-import fr.dynamx.client.renders.vehicle.RenderBaseVehicle;
 import fr.dynamx.client.sound.SkiddingSound;
 import fr.dynamx.client.sound.VehicleSound;
-import fr.dynamx.common.DynamXContext;
-=======
-import fr.dynamx.api.entities.modules.IPropulsionModule;
-import fr.dynamx.api.events.VehicleEntityEvent;
-import fr.dynamx.common.network.sync.variables.EntityFloatArrayVariable;
-import fr.dynamx.common.network.sync.variables.EntityMapVariable;
-import fr.dynamx.api.network.sync.EntityVariable;
-import fr.dynamx.api.network.sync.SynchronizationRules;
-import fr.dynamx.api.physics.entities.IPropulsionHandler;
-import fr.dynamx.client.renders.RenderPhysicsEntity;
-import fr.dynamx.client.sound.SkiddingSound;
-import fr.dynamx.client.sound.VehicleSound;
->>>>>>> db537121
 import fr.dynamx.common.DynamXMain;
 import fr.dynamx.common.contentpack.ContentPackLoader;
 import fr.dynamx.common.contentpack.DynamXObjectLoaders;
 import fr.dynamx.common.contentpack.parts.PartWheel;
 import fr.dynamx.common.contentpack.type.vehicle.PartWheelInfo;
 import fr.dynamx.common.entities.BaseVehicleEntity;
-<<<<<<< HEAD
 import fr.dynamx.common.network.sync.variables.EntityFloatArrayVariable;
 import fr.dynamx.common.network.sync.variables.EntityMapVariable;
-=======
-import fr.dynamx.api.network.sync.SynchronizedEntityVariable;
->>>>>>> db537121
 import fr.dynamx.common.physics.entities.BaseWheeledVehiclePhysicsHandler;
 import fr.dynamx.common.physics.entities.modules.WheelsPhysicsHandler;
 import fr.dynamx.common.physics.entities.parts.wheel.WheelPhysics;
@@ -72,12 +51,8 @@
  * @see WheelsPhysicsHandler
  */
 @SynchronizedEntityVariable.SynchronizedPhysicsModule()
-<<<<<<< HEAD
 public class WheelsModule implements IPhysicsModule<BaseWheeledVehiclePhysicsHandler<?>>, IPhysicsModule.IEntityUpdateListener, IPhysicsModule.IPhysicsUpdateListener, IPhysicsModule.IDrawableModule<BaseVehicleEntity<?>>, IPackInfoReloadListener {
     //TODO CLEAN WHEELS CODE
-=======
-public class WheelsModule implements IPropulsionModule<BaseWheeledVehiclePhysicsHandler<?>>, IPhysicsModule.IEntityUpdateListener, IPhysicsModule.IPhysicsUpdateListener, IPackInfoReloadListener {
->>>>>>> db537121
     @SynchronizedEntityVariable(name = "wheel_infos")
     protected final EntityMapVariable<Map<Byte, PartWheelInfo>, Byte, PartWheelInfo> wheelInfos = new EntityMapVariable<>((variable, value) -> {
         value.forEach(this::setWheelInfo);
@@ -87,18 +62,10 @@
      */
     @SynchronizedEntityVariable(name = "wheel_states")
     protected EntityVariable<WheelState[]> wheelsStates;
-<<<<<<< HEAD
-    // [0;4] SkidInfo [4;8] Friction [8;12] longitudinal [12;16] lateral [16;20] getRotationDelta
-    // todo clean wheelProperties system
     @SynchronizedEntityVariable(name = "skid_infos")
     public EntityFloatArrayVariable skidInfos = new EntityFloatArrayVariable(SynchronizationRules.PHYSICS_TO_SPECTATORS, null);
 
-=======
-    @SynchronizedEntityVariable(name = "skid_infos")
-    public EntityFloatArrayVariable skidInfos = new EntityFloatArrayVariable(SynchronizationRules.PHYSICS_TO_SPECTATORS, null);
-
     @Getter
->>>>>>> db537121
     protected byte[] wheelsTextureId;
 
     /**
@@ -121,15 +88,9 @@
                     for (int i = 0; i < value.length; i++) {
                         if (variable.get()[i] != value[i]) {
                             if (value[i] == WheelState.REMOVED)
-<<<<<<< HEAD
                                 getPhysicsHandler().removeWheel((byte) i);
                             else
                                 getPhysicsHandler().getWheel(i).setFlattened(value[i] == WheelState.ADDED_FLATTENED);
-=======
-                                ((WheelsPhysicsHandler) getPhysicsHandler()).removeWheel((byte) i);
-                            else
-                                ((WheelsPhysicsHandler) getPhysicsHandler()).getWheel(i).setFlattened(value[i] == WheelState.ADDED_FLATTENED);
->>>>>>> db537121
                         }
                     }
                 }
@@ -314,54 +275,9 @@
 
     public float[] getSkidInfos() {
         return skidInfos.get();
-<<<<<<< HEAD
-    }
-
-    @Override
-    @SideOnly(Side.CLIENT)
-    public void drawParts(RenderPhysicsEntity<?> render, float partialTicks, BaseVehicleEntity<?> carEntity) {
-        ObjModelRenderer vehicleModel = DynamXContext.getObjModelRegistry().getModel(carEntity.getPackInfo().getModel());
-        /* Rendering the steering wheel */
-        SteeringWheelInfo info = carEntity.getPackInfo().getSubPropertyByType(SteeringWheelInfo.class);
-        if (info != null && !carEntity.getModuleByType(WheelsModule.class).getWheelInfos().isEmpty()) { //If has steering and wheels AND at least one wheel (think to loading errors)
-            ObjObjectRenderer steeringWheel = vehicleModel.getObjObjectRenderer(info.getPartName());
-            if (steeringWheel != null) {
-                if (!MinecraftForge.EVENT_BUS.post(new VehicleEntityEvent.Render(VehicleEntityEvent.Render.Type.STEERING_WHEEL, (RenderBaseVehicle<?>) render, carEntity, PhysicsEntityEvent.Phase.PRE, partialTicks, vehicleModel))) {
-                    GlStateManager.pushMatrix();
-                    Vector3f center = info.getSteeringWheelPosition();
-                    //Translation to the steering wheel rotation point (and render pos)
-                    GlStateManager.translate(center.x, center.y, center.z);
-
-                    //Apply steering wheel base rotation
-                    if (info.getSteeringWheelBaseRotation() != null)
-                        GlStateManager.rotate(GlQuaternionPool.get(info.getSteeringWheelBaseRotation()));
-                    //Rotate the steering wheel
-                    int directingWheel = VehicleEntityProperties.getPropertyIndex(carEntity.getPackInfo().getDirectingWheel(), VehicleEntityProperties.EnumVisualProperties.STEERANGLE);
-                    WheelsModule m = this;
-                    GlStateManager.rotate(-(m.prevVisualProperties[directingWheel] + (m.visualProperties[directingWheel] - m.prevVisualProperties[directingWheel]) * partialTicks), 0F, 0F, 1F);
-
-                    //Scale it
-                    GlStateManager.scale(carEntity.getPackInfo().getScaleModifier().x, carEntity.getPackInfo().getScaleModifier().y, carEntity.getPackInfo().getScaleModifier().z);
-                    //Render it
-                    vehicleModel.renderGroup(steeringWheel, carEntity.getEntityTextureID());
-                    GlStateManager.popMatrix();
-                    MinecraftForge.EVENT_BUS.post(new VehicleEntityEvent.Render(VehicleEntityEvent.Render.Type.STEERING_WHEEL, (RenderBaseVehicle<?>) render, carEntity, PhysicsEntityEvent.Phase.POST, partialTicks, vehicleModel));
-                }
-            }
-        }
-
-        if (!MinecraftForge.EVENT_BUS.post(new VehicleEntityEvent.Render(VehicleEntityEvent.Render.Type.PROPULSION, (RenderBaseVehicle<?>) render, carEntity, PhysicsEntityEvent.Phase.PRE, partialTicks, vehicleModel))) {
-            this.entity.getPackInfo().getPartsByType(PartWheel.class).forEach(partWheel -> {
-                if (wheelsStates.get()[partWheel.getId()] != WheelState.REMOVED) {
-                    renderWheel(render, partWheel, partialTicks);
-                }
-            });
-            MinecraftForge.EVENT_BUS.post(new VehicleEntityEvent.Render(VehicleEntityEvent.Render.Type.PROPULSION, (RenderBaseVehicle<?>) render, carEntity, PhysicsEntityEvent.Phase.POST, partialTicks, vehicleModel));
-        }
-=======
->>>>>>> db537121
-    }
-
+    }
+
+    @Override
     @SideOnly(Side.CLIENT)
     public void spawnPropulsionParticles(RenderPhysicsEntity<?> render, float partialTicks) {
         //Dust particles when the vehicle friction is very low
@@ -378,97 +294,6 @@
         });
     }
 
-<<<<<<< HEAD
-    @SideOnly(Side.CLIENT)
-    protected void renderWheel(RenderPhysicsEntity<?> render, PartWheel partWheel, float partialTicks) {
-        int index;
-        Quaternion baseRotation = partWheel.getSuspensionAxis();
-        PartWheelInfo info = getWheelInfo(partWheel.getId());
-        if (info.isModelValid()) {
-            GlStateManager.pushMatrix();
-            {
-                /* Translation to the wheel rotation point */
-                GlStateManager.translate(partWheel.getRotationPoint().x, partWheel.getRotationPoint().y, partWheel.getRotationPoint().z);
-
-                /* Apply wheel base rotation */
-                if (baseRotation.getW() != 0)
-                    GlStateManager.rotate(GlQuaternionPool.get(baseRotation));
-
-                /* Suspension translation */
-                index = VehicleEntityProperties.getPropertyIndex(partWheel.getId(), VehicleEntityProperties.EnumVisualProperties.SUSPENSIONLENGTH);
-                GlStateManager.translate(0, -(prevVisualProperties[index] + (visualProperties[index] - prevVisualProperties[index]) * partialTicks) + 0.2, 0);
-
-                /* Steering rotation*/
-                if (partWheel.isWheelIsSteerable()) {
-                    index = VehicleEntityProperties.getPropertyIndex(partWheel.getId(), VehicleEntityProperties.EnumVisualProperties.STEERANGLE);
-                    GlStateManager.rotate((prevVisualProperties[index] + (visualProperties[index] - prevVisualProperties[index]) * partialTicks), 0.0F, 1.0F, 0.0F);
-                }
-
-                /* Render mudguard */
-                if (partWheel.getMudGuardPartName() != null) {
-                    GlStateManager.scale(entity.getPackInfo().getScaleModifier().x, entity.getPackInfo().getScaleModifier().y, entity.getPackInfo().getScaleModifier().z);
-                    DynamXContext.getObjModelRegistry().getModel(this.entity.getPackInfo().getModel()).renderGroups(partWheel.getMudGuardPartName(), entity.getEntityTextureID());
-                }
-            }
-            GlStateManager.popMatrix();
-
-            GlStateManager.pushMatrix();
-            {
-                /* Translation to the wheel rotation point */
-                GlStateManager.translate(partWheel.getRotationPoint().x, partWheel.getRotationPoint().y, partWheel.getRotationPoint().z);
-
-                /* Apply wheel base rotation */
-                if (baseRotation.getW() != 0)
-                    GlStateManager.rotate(GlQuaternionPool.get(baseRotation));
-
-                /* Suspension translation */
-                index = VehicleEntityProperties.getPropertyIndex(partWheel.getId(), VehicleEntityProperties.EnumVisualProperties.SUSPENSIONLENGTH);
-                GlStateManager.translate(0, -(prevVisualProperties[index] + (visualProperties[index] - prevVisualProperties[index]) * partialTicks), 0);
-
-                /* Steering rotation*/
-                if (partWheel.isWheelIsSteerable()) {
-                    index = VehicleEntityProperties.getPropertyIndex(partWheel.getId(), VehicleEntityProperties.EnumVisualProperties.STEERANGLE);
-                    GlStateManager.rotate((prevVisualProperties[index] + (visualProperties[index] - prevVisualProperties[index]) * partialTicks), 0.0F, 1.0F, 0.0F);
-                }
-
-                //Remove wheel base rotation
-                if (baseRotation.getW() != 0)
-                    GlStateManager.rotate(GlQuaternionPool.get(baseRotation.inverse()));
-
-                // Translate to render pos, from rotation pos
-                GlStateManager.translate(partWheel.getPosition().x - partWheel.getRotationPoint().x, partWheel.getPosition().y - partWheel.getRotationPoint().y, partWheel.getPosition().z - partWheel.getRotationPoint().z);
-
-                index = VehicleEntityProperties.getPropertyIndex(partWheel.getId(), VehicleEntityProperties.EnumVisualProperties.ROTATIONANGLE);
-                //Fix sign problems for wheel rotation
-                float prev = prevVisualProperties[index];
-                if (prev - visualProperties[index] > 180)
-                    prev -= 360;
-                if (prev - visualProperties[index] < -180)
-                    prev += 360;
-                //Then render
-                if (partWheel.isRight()) {
-                    /* Wheel rotation (Right-Side)*/
-                    GlStateManager.rotate(180, 0, 1, 0);
-                    GlStateManager.rotate((prev + (visualProperties[index] - prev) * partialTicks), -1.0F, 0.0F, 0.0F);
-                } else {
-                    /* Wheel rotation (Left-Side)*/
-                    GlStateManager.rotate(-(prev + (visualProperties[index] - prev) * partialTicks), -1.0F, 0.0F, 0.0F);
-                }
-                /*Rendering the wheels */
-                ObjModelRenderer model = DynamXContext.getObjModelRegistry().getModel(info.getModel());
-                //Scale
-                GlStateManager.scale(info.getScaleModifier().x, info.getScaleModifier().y, info.getScaleModifier().z);
-                //If the wheel is not flattened, or the model does not supports flattening
-                if (wheelsStates.get()[partWheel.getId()] != WheelState.ADDED_FLATTENED || !model.renderGroups("rim", wheelsTextureId[partWheel.getId()])) {
-                    render.renderModel(model, entity, wheelsTextureId[partWheel.getId()]);
-                }
-            }
-            GlStateManager.popMatrix();
-        }
-    }
-
-=======
->>>>>>> db537121
     public final Map<Integer, VehicleSound> sounds = new HashMap<>();
     private VehicleSound lastVehicleSound;
     private VehicleSound currentVehicleSound;
