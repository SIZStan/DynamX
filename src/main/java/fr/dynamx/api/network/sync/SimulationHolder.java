--- conflicted
+++ resolved
@@ -39,12 +39,7 @@
      *
      * @return True if this physics simulation holder is me
      */
-<<<<<<< HEAD
-    public boolean ownsPhysics(Side side)
-    {
-=======
     public boolean ownsPhysics(Side side) {
->>>>>>> 5b9ef6fd
         return side.isClient() ? this.hasClientPhysics : this == SERVER;
     }
 
