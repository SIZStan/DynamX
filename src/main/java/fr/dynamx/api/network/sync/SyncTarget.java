--- conflicted
+++ resolved
@@ -23,30 +23,15 @@
      * Send to all tracking clients except the driver (reduces network charge)
      */
     SPECTATORS,
-<<<<<<< HEAD
     /** Send to the driver of this entity */
-=======
-    /**
-     * Send to all tracking clients except the driver (reduces network charge)
-     */
-    SPECTATORS_PEDESTRIANS,
-    /**
-     * Send to the driver of this entity
-     */
->>>>>>> 120d847b
     DRIVER;
 
     /**
      * True if the given target (in parameter) includes this target (example : ALL_CLIENTS includes SPECTATORS)
      */
-<<<<<<< HEAD
     public boolean isIncluded(SyncTarget target)
     {
         return target == this || (target == ALL_CLIENTS && (this == DRIVER || this == SPECTATORS)) || (target == SPECTATORS);
-=======
-    public boolean isIncluded(SyncTarget target) {
-        return target == this || (target == ALL_CLIENTS && (this == DRIVER || this == SPECTATORS || this == SPECTATORS_PEDESTRIANS)) || (target == SPECTATORS && this == SPECTATORS_PEDESTRIANS);
->>>>>>> 120d847b
     }
 
     /**
