package fr.dynamx.api.network.sync.v3;

import com.jme3.math.Vector3f;
import fr.dynamx.api.entities.IModuleContainer;
import fr.dynamx.api.network.EnumPacketTarget;
import fr.dynamx.api.network.sync.SimulationHolder;
import fr.dynamx.api.network.sync.SyncTarget;
import fr.dynamx.api.network.sync.SynchronizedVariable;
import fr.dynamx.api.network.sync.SynchronizedVariablesRegistry;
import fr.dynamx.common.DynamXContext;
import fr.dynamx.common.entities.ModularPhysicsEntity;
import fr.dynamx.common.entities.PhysicsEntity;
import fr.dynamx.common.network.sync.MessagePhysicsEntitySync;
import fr.dynamx.common.network.sync.MessageSeatsSync;
import fr.dynamx.common.physics.player.WalkingOnPlayerController;
import fr.dynamx.server.network.ServerPhysicsSyncManager;
import fr.dynamx.utils.debug.Profiler;
import fr.dynamx.utils.optimization.HashMapPool;
import fr.dynamx.utils.optimization.PooledHashMap;
import lombok.Getter;
import net.minecraft.entity.player.EntityPlayer;
import net.minecraft.entity.player.EntityPlayerMP;
import net.minecraft.util.ResourceLocation;
import net.minecraftforge.fml.relauncher.Side;

import java.util.Map;
import java.util.concurrent.ConcurrentHashMap;

/**
 * TODO UPDATE DOC
 * Base net handler (responsible to sync the different clients and the server) of a {@link PhysicsEntity}
 */
public abstract class PhysicsEntitySynchronizer<T extends PhysicsEntity<?>> {
    /**
     * All {@link SynchronizedVariable} to sync with the clients (or with the server if we are the driver)
     */
    private ConcurrentHashMap<Integer, SynchronizedEntityVariable<?>> synchronizedVariables = new ConcurrentHashMap<>(3, 0.75f, 2);
    /**
     * All {@link SynchronizedVariable} received from the network, and that need to be synced with the entity
     */
    private ConcurrentHashMap<Integer, SynchronizedEntityVariableSnapshot<?>> receivedVariables = new ConcurrentHashMap<>(3, 0.75f, 2);

    /**
     * The {@link SimulationHolder} of this entity
     */
    private SimulationHolder simulationHolder = getDefaultSimulationHolder();
    @Getter
    private EntityPlayer simulationPlayerHolder;

    /**
     * The entity that we sync
     */
    @Getter
    protected final T entity;

    public PhysicsEntitySynchronizer(T entity) {
        this.entity = entity;
    }

    public ConcurrentHashMap<Integer, SynchronizedEntityVariable<?>> getSynchronizedVariables() {
        return synchronizedVariables;
    }

    public ConcurrentHashMap<Integer, SynchronizedEntityVariableSnapshot<?>> getReceivedVariables() {
        return receivedVariables;
    }

    //TODO ANNOTATION SYSTEM
    public void registerVariable(ResourceLocation name, SynchronizedEntityVariable<?> variable) {
        Integer id = SynchronizedEntityVariableRegistry.getSyncVarRegistry().get(name);
        if (id == null) { //TODO CLEAN
            throw new IllegalArgumentException("not registered " + name + " " + variable);
        }
        if (synchronizedVariables.containsKey(id))
            return;
        synchronizedVariables.put(id, variable);
        receivedVariables.put(id, new SynchronizedEntityVariableSnapshot(variable.getSerializer(), variable.get()));
    }

    /**
     * Called before ticking the physics world (can be in an external thread)
     *
     * @param profiler The current profiler
     */
    public abstract void onPrePhysicsTick(Profiler profiler);

    /**
     * Called after ticking the physics world (can be in an external thread)
     *
     * @param profiler The current profiler
     */
    public abstract void onPostPhysicsTick(Profiler profiler);

    /**
     * Called when a driver mounts on this entity, useful to change the {@link SimulationHolder}
     */
    public abstract void onPlayerStartControlling(EntityPlayer player, boolean addControllers);

    /**
     * Called when a driver dismounts from this entity, useful to change the {@link SimulationHolder}
     */
    public abstract void onPlayerStopControlling(EntityPlayer player, boolean removeControllers);

    /**
     * Called when the state of a walking player changes
     *
     * @param playerId The player's entity id
     * @param offset   The pos of the player, relative to the vehicle with 0 rotation
     * @param face     The collided face id (see {@link net.minecraft.util.EnumFacing})
     * @see WalkingOnPlayerController
     */
    public void onWalkingPlayerChange(int playerId, Vector3f offset, byte face) {
    }

    /**
     * @return true If the world instance on the other side uses physic (false if you are in single-player)
     */
    public boolean doesOtherSideUsesPhysics() {
        return true;
    }

    /**
     * @return The {@link SimulationHolder} responsible of this entity
     */
    public SimulationHolder getSimulationHolder() {
        return simulationHolder;
    }

    /**
     * @return The default simulation holder for this entity (when there is no driver) on this type of network
     */
    public SimulationHolder getDefaultSimulationHolder() {
        return SimulationHolder.SERVER;
    }

    /**
     * Sets the {@link SimulationHolder} responsible of this entity, updates output sync vars depending on the holder and clears input sync vars
     *
     * @param simulationHolder The new simulation holder
     */
    public void setSimulationHolder(SimulationHolder simulationHolder, EntityPlayer simulationPlayerHolder) {
        setSimulationHolder(simulationHolder, simulationPlayerHolder, SimulationHolder.UpdateContext.NORMAL);
    }

    /**
     * Sets the {@link SimulationHolder} responsible of this entity, updates output sync vars depending on the holder and clears input sync vars
     *
     * @param simulationHolder The new simulation holder
     * @param changeContext    The simulation holder update context, changes the affected entities (linked entities, entities in props containers...)
     */
    public void setSimulationHolder(SimulationHolder simulationHolder, EntityPlayer simulationPlayerHolder, SimulationHolder.UpdateContext changeContext) {
<<<<<<< HEAD
=======
        //System.out.println("SET HOLD " + this.simulationHolder+" "+simulationHolder+" "+entity+" "+changeContext+" "+simulationPlayerHolder);
>>>>>>> 08d449f6
        this.simulationHolder = simulationHolder;
        this.simulationPlayerHolder = simulationPlayerHolder;
        if (changeContext != SimulationHolder.UpdateContext.ATTACHED_ENTITIES && entity.getJointsHandler() != null) {
            entity.getJointsHandler().setSimulationHolderOnJointedEntities(simulationHolder, simulationPlayerHolder);
        }
        if (entity instanceof ModularPhysicsEntity) {
            ((ModularPhysicsEntity<?>) entity).getModules().forEach(m -> m.onSetSimulationHolder(simulationHolder, simulationPlayerHolder, changeContext));
        }
        SynchronizedVariablesRegistry.setSyncVarsForContext(entity.world.isRemote ? Side.CLIENT : Side.SERVER, this);
    }

    public void resyncEntity(EntityPlayerMP target) {
        //Force tcp for first sync and resyncs
        DynamXContext.getNetwork().getVanillaNetwork().sendPacket(new MessagePhysicsEntitySync(entity, ServerPhysicsSyncManager.getTime(target), synchronizedVariables, false), EnumPacketTarget.PLAYER, target);
        if (entity instanceof IModuleContainer.ISeatsContainer)
            DynamXContext.getNetwork().sendToClient(new MessageSeatsSync((IModuleContainer.ISeatsContainer) entity), EnumPacketTarget.PLAYER, target);
        if (entity.getJointsHandler() != null)
            entity.getJointsHandler().sync(target);
    }

    public PooledHashMap<Integer, SynchronizedEntityVariable<?>> getVarsToSync(Side fromSide, SyncTarget target) {
        PooledHashMap<Integer, SynchronizedEntityVariable<?>> ret = HashMapPool.get();
        getSynchronizedVariables().forEach((i, s) -> {
            SyncTarget varTarget = s.getSyncTarget(simulationHolder, fromSide);
            if(target.isIncluded(varTarget))
                ret.put(i, s);
        });
        return ret;
    }
}<|MERGE_RESOLUTION|>--- conflicted
+++ resolved
@@ -149,10 +149,7 @@
      * @param changeContext    The simulation holder update context, changes the affected entities (linked entities, entities in props containers...)
      */
     public void setSimulationHolder(SimulationHolder simulationHolder, EntityPlayer simulationPlayerHolder, SimulationHolder.UpdateContext changeContext) {
-<<<<<<< HEAD
-=======
         //System.out.println("SET HOLD " + this.simulationHolder+" "+simulationHolder+" "+entity+" "+changeContext+" "+simulationPlayerHolder);
->>>>>>> 08d449f6
         this.simulationHolder = simulationHolder;
         this.simulationPlayerHolder = simulationPlayerHolder;
         if (changeContext != SimulationHolder.UpdateContext.ATTACHED_ENTITIES && entity.getJointsHandler() != null) {
