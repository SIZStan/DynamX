--- conflicted
+++ resolved
@@ -27,11 +27,6 @@
 
     List<Vector3f> getCollisionShapeDebugBuffer();
 
-<<<<<<< HEAD
-    <T extends InteractivePart<?, ?>> List<T> getInteractiveParts();
-
-    CompoundCollisionShape getPhysicsCollisionShape();
-=======
     default <T extends InteractivePart<?, ?>> List<T> getInteractiveParts() {
         return Collections.emptyList();
     }
@@ -41,5 +36,4 @@
     default List<IDrawablePart<?>> getDrawableParts() {
         return Collections.emptyList();
     }
->>>>>>> db537121
 }