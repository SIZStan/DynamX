package fr.dynamx.api.contentpack.object.part;

import com.jme3.math.Vector3f;
import fr.aym.acslib.api.services.error.ErrorLevel;
import fr.dynamx.api.contentpack.object.ICollisionsContainer;
import fr.dynamx.api.contentpack.object.INamedObject;
import fr.dynamx.api.contentpack.object.IPartContainer;
import fr.dynamx.api.contentpack.object.subinfo.ISubInfoTypeOwner;
import fr.dynamx.api.contentpack.object.subinfo.SubInfoType;
import fr.dynamx.api.contentpack.registry.DefinitionType;
import fr.dynamx.api.contentpack.registry.IPackFilePropertyFixer;
import fr.dynamx.api.contentpack.registry.PackFileProperty;
import fr.dynamx.api.contentpack.registry.SubInfoTypeRegistries;
import fr.dynamx.utils.debug.DynamXDebugOption;
import fr.dynamx.utils.errors.DynamXErrorManager;
import lombok.Getter;
import lombok.Setter;

/**
 * The base of a part <br>
 * A part is a part of a vehicle, like a wheel, a seat, a door, etc... <br>
 * It has a position and a shape, it can generally be rendered and is sometimes interactive <br>
 * It isn't a simple {@link fr.dynamx.api.contentpack.object.subinfo.ISubInfoType} containing properties about your entity, a BasePart represents a real shape.
 *
 * @param <T> The owner of this part. Should implement ISubInfoTypeOwner<?>.
 */
public abstract class BasePart<T extends ISubInfoTypeOwner<?>> extends SubInfoType<T> {
    /**
     * Deprecated properties of BasePart: <br>
     * - ShapePosition -> Position <br>
     * - Size/ShapeScale/BoxDim -> Scale
     */
    @IPackFilePropertyFixer.PackFilePropertyFixer(registries = {SubInfoTypeRegistries.WHEELED_VEHICLES, SubInfoTypeRegistries.BLOCKS, SubInfoTypeRegistries.PROPS})
    public static final IPackFilePropertyFixer PROPERTY_FIXER = (object, key, value) -> {
        switch (key) {
            case "ShapePosition":
                return new IPackFilePropertyFixer.FixResult("Position", true);
            case "Size":
            case "ShapeScale":
            case "BoxDim":
                return new IPackFilePropertyFixer.FixResult("Scale", true);
        }
        return null;
    };

    /**
     * Unique id for this part (among the group of parts with the same id class). <br>
     * Used internally, don't modify the id except you are an expert.
     *
     * @see BasePart#getIdClass()
     */
    @Getter
    @Setter
    private byte id;
    /**
     * The name of this part, given when creating it in the pack. <br>
     * This is <strong>NOT</strong> the object name used by some part to design the corresponding object in the 3D model.
     */
    @Getter
    private final String partName;

    /**
     * The position of this part, relative to the 3D model.
     */
    @Getter
    @Setter
    @PackFileProperty(configNames = "Position", type = DefinitionType.DynamXDefinitionTypes.VECTOR3F_INVERSED_Y, description = "common.position")
    private Vector3f position = new Vector3f();
<<<<<<< HEAD
    /**
     * The scale (size) of this part, relative to the 3D model.
     */
    @Getter
    @Setter
    @PackFileProperty(configNames = "Scale", type = DefinitionType.DynamXDefinitionTypes.VECTOR3F_INVERSED, required = false, description = "common.scale", defaultValue = "1 1 1")
    private Vector3f scale = new Vector3f();
=======
    @PackFileProperty(configNames = "Scale", type = DefinitionType.DynamXDefinitionTypes.VECTOR3F_INVERSED, required = false, description = "common.scale", defaultValue = "0.5 1 0.5")
    @Getter
    private Vector3f scale = new Vector3f(0.5f, 1, 0.5f);
    @PackFileProperty(configNames = "DependsOn", required = false, description = "common.unused")
    private String partDependingOnName;

    @Getter
    private BasePart<?> partDependingOn;
>>>>>>> 41ba37ec

    /**
     * Creates a new part
     *
     * @param owner The owner of this part
     * @param partName The name of this part
     */
    public BasePart(ISubInfoTypeOwner<T> owner, String partName) {
        super(owner);
        this.partName = partName;
    }

    /**
     * Creates a new part with a predefined size (scale)
     *
     * @param owner The owner of this part
     * @param partName The name of this part
     * @param scale The size of this part
     */
    public BasePart(ISubInfoTypeOwner<T> owner, String partName, Vector3f scale) {
        this(owner, partName);
        this.scale = scale;
    }

    /**
     * @param owner The owner of the part
     * @return The scale modifier of the owner
     */
    public Vector3f getScaleModifier(T owner) {
        return ((ICollisionsContainer) owner).getScaleModifier();
    }

    /**
     * @return The debug option of this part, or null if there is none
     */
    public DynamXDebugOption getDebugOption() {
        return null;
    }

    @Override
    public void appendTo(T owner) {
        if (scale == null) {
            INamedObject parent = getRootOwner();
            DynamXErrorManager.addPackError(getPackName(), "required_property", ErrorLevel.HIGH, parent.getName(), "Scale in " + getName());
        }
        ((IPartContainer<T>) this.owner).addPart(this);
        position.multLocal(getScaleModifier(this.owner));
        scale.multLocal(getScaleModifier(this.owner));
    }

    /**
     * @return The class used to generate the unique id of this part.
     */
    public Class<?> getIdClass() {
        return getClass();
    }
}<|MERGE_RESOLUTION|>--- conflicted
+++ resolved
@@ -24,6 +24,7 @@
  *
  * @param <T> The owner of this part. Should implement ISubInfoTypeOwner<?>.
  */
+@Getter
 public abstract class BasePart<T extends ISubInfoTypeOwner<?>> extends SubInfoType<T> {
     /**
      * Deprecated properties of BasePart: <br>
@@ -49,41 +50,27 @@
      *
      * @see BasePart#getIdClass()
      */
-    @Getter
     @Setter
     private byte id;
     /**
      * The name of this part, given when creating it in the pack. <br>
      * This is <strong>NOT</strong> the object name used by some part to design the corresponding object in the 3D model.
      */
-    @Getter
     private final String partName;
 
     /**
      * The position of this part, relative to the 3D model.
      */
-    @Getter
     @Setter
     @PackFileProperty(configNames = "Position", type = DefinitionType.DynamXDefinitionTypes.VECTOR3F_INVERSED_Y, description = "common.position")
-    private Vector3f position = new Vector3f();
-<<<<<<< HEAD
+    protected Vector3f position = new Vector3f();
     /**
      * The scale (size) of this part, relative to the 3D model.
      */
-    @Getter
-    @Setter
-    @PackFileProperty(configNames = "Scale", type = DefinitionType.DynamXDefinitionTypes.VECTOR3F_INVERSED, required = false, description = "common.scale", defaultValue = "1 1 1")
-    private Vector3f scale = new Vector3f();
-=======
     @PackFileProperty(configNames = "Scale", type = DefinitionType.DynamXDefinitionTypes.VECTOR3F_INVERSED, required = false, description = "common.scale", defaultValue = "0.5 1 0.5")
-    @Getter
-    private Vector3f scale = new Vector3f(0.5f, 1, 0.5f);
+    protected Vector3f scale = new Vector3f(0.5f, 1, 0.5f);
     @PackFileProperty(configNames = "DependsOn", required = false, description = "common.unused")
-    private String partDependingOnName;
-
-    @Getter
-    private BasePart<?> partDependingOn;
->>>>>>> 41ba37ec
+    protected String partDependingOnName;
 
     /**
      * Creates a new part
