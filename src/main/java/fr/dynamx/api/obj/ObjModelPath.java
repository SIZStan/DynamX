--- conflicted
+++ resolved
@@ -3,31 +3,19 @@
 import fr.dynamx.common.contentpack.PackInfo;
 import net.minecraft.util.ResourceLocation;
 
-<<<<<<< HEAD
 import java.util.Collections;
 import java.util.List;
-=======
+
 import java.util.Objects;
->>>>>>> 67e1ed08
 
 /**
  * Defines an obj model location <br>
  * Can be used to search it as a mc packs resource, or generate a File to find it on server
  */
-<<<<<<< HEAD
-public class ObjModelPath {
-    private final List<PackInfo> packLocations;
-=======
 //TODO RENAME OBJMODELPATH
 public class ObjModelPath implements INamedObject {
-    private final PackInfo packInfo;
->>>>>>> 67e1ed08
+    private final List<PackInfo> packLocations;
     private final ResourceLocation modelPath;
-
-    public ObjModelPath(PackInfo packLocation, ResourceLocation modelPath) {
-        this.packLocations = Collections.singletonList(packLocation);
-        this.modelPath = modelPath;
-    }
 
     public ObjModelPath(List<PackInfo> packInfos, ResourceLocation modelPath) {
         this.packLocations = packInfos;
@@ -50,6 +38,15 @@
         return "Model " + modelPath + " in pack " + getPackName();
     }
 
+    /**
+     * @return The path of the model inside the pack, excluding the modid (typically models/mymodels/myfirstmodel.obj)
+     */
+    @Override
+    public String getName() {
+        return modelPath.getPath();
+    }
+
+    @Override
     public String getPackName() {
         return packLocations.get(0).getFixedPackName();
     }
