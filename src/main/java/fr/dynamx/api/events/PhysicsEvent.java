package fr.dynamx.api.events;

import fr.dynamx.api.physics.BulletShapeType;
import fr.dynamx.api.physics.IPhysicsWorld;
import fr.dynamx.common.entities.PhysicsEntity;
import fr.dynamx.common.physics.CollisionsHandler;
import fr.dynamx.common.physics.terrain.chunk.ChunkCollisions;
import fr.dynamx.common.physics.terrain.chunk.EnumChunkCollisionsState;
import lombok.Getter;
import net.minecraftforge.fml.common.eventhandler.Event;

public class PhysicsEvent extends Event {

    @Getter
    private final IPhysicsWorld physicsWorld;

    public PhysicsEvent(IPhysicsWorld physicsWorld) {
        this.physicsWorld = physicsWorld;
    }

    /**
     * Fired when an entity is added to the physics world
     */
    public static class PhysicsEntityAdded extends PhysicsEvent {

        @Getter
        private final PhysicsEntity<?> physicsEntity;

        /**
         * @param physicsEntity the physics entity which was added
         * @param physicsWorld  the physics world where the physics entity was added
         */
        public PhysicsEntityAdded(PhysicsEntity<?> physicsEntity, IPhysicsWorld physicsWorld) {
            super(physicsWorld);
            this.physicsEntity = physicsEntity;
        }
    }

    /**
     * Fired when an entity is removed from the physics world
     */
    public static class PhysicsEntityRemoved extends PhysicsEvent {

        @Getter
        private final PhysicsEntity<?> physicsEntity;

        /**
         * @param physicsEntity the physics entity which was removed
         * @param physicsWorld  the physics world where the physics entity was removed
         */
        public PhysicsEntityRemoved(PhysicsEntity<?> physicsEntity, IPhysicsWorld physicsWorld) {
            super(physicsWorld);
            this.physicsEntity = physicsEntity;
        }
    }

    /**
     * Called on physics world update
     */
    public static class StepSimulation extends PhysicsEvent {
        @Getter
        private final float deltaTime;

        /**
         * @param physicsWorld The physics world where the simulation took place
         * @param deltaTime    The time that was simulated
         */
        public StepSimulation(IPhysicsWorld physicsWorld, float deltaTime) {
            super(physicsWorld);
            this.deltaTime = deltaTime;
        }
    }

    /**
     * Called after bullet's world initialization
     */
    public static class PhysicsWorldLoad extends PhysicsEvent {
        public PhysicsWorldLoad(IPhysicsWorld physicsWorld) {
            super(physicsWorld);
        }
    }

    /**
     * Called when a collision occurs in the physics engine
     */
    public static class PhysicsCollision extends PhysicsEvent {
        @Getter
        private final BulletShapeType<?> object1, object2;
        @Getter
        private final CollisionsHandler.CollisionInfo collisionInfo;

        /**
         *
         * @param world           The physics world owning this chunk
         * @param object1         First collision object colliding with the second
         * @param object2         Second collision object colliding with the first
         * @param collisionInfo   All the info you want to have about the collision
         */
<<<<<<< HEAD
        public PhysicsCollisionEvent(IPhysicsWorld world, BulletShapeType<?> object1, BulletShapeType<?> object2, CollisionsHandler.CollisionInfo collisionInfo){
=======
        public PhysicsCollision(IPhysicsWorld world, BulletShapeType<?> object1, BulletShapeType<?> object2){
>>>>>>> a20a77d8
            super(world);
            this.object1 = object1;
            this.object2 = object2;
            this.collisionInfo = collisionInfo;
        }
    }
}<|MERGE_RESOLUTION|>--- conflicted
+++ resolved
@@ -3,7 +3,6 @@
 import fr.dynamx.api.physics.BulletShapeType;
 import fr.dynamx.api.physics.IPhysicsWorld;
 import fr.dynamx.common.entities.PhysicsEntity;
-import fr.dynamx.common.physics.CollisionsHandler;
 import fr.dynamx.common.physics.terrain.chunk.ChunkCollisions;
 import fr.dynamx.common.physics.terrain.chunk.EnumChunkCollisionsState;
 import lombok.Getter;
@@ -86,25 +85,17 @@
     public static class PhysicsCollision extends PhysicsEvent {
         @Getter
         private final BulletShapeType<?> object1, object2;
-        @Getter
-        private final CollisionsHandler.CollisionInfo collisionInfo;
 
         /**
          *
-         * @param world           The physics world owning this chunk
-         * @param object1         First collision object colliding with the second
-         * @param object2         Second collision object colliding with the first
-         * @param collisionInfo   All the info you want to have about the collision
+         * @param world     The physics world owning this chunk
+         * @param object1   First collision object colliding with the second
+         * @param object2   Second collision object colliding with the first
          */
-<<<<<<< HEAD
-        public PhysicsCollisionEvent(IPhysicsWorld world, BulletShapeType<?> object1, BulletShapeType<?> object2, CollisionsHandler.CollisionInfo collisionInfo){
-=======
         public PhysicsCollision(IPhysicsWorld world, BulletShapeType<?> object1, BulletShapeType<?> object2){
->>>>>>> a20a77d8
             super(world);
             this.object1 = object1;
             this.object2 = object2;
-            this.collisionInfo = collisionInfo;
         }
     }
 }