package fr.dynamx.client.gui;

import fr.aym.acsguis.component.GuiComponent;
import fr.aym.acsguis.component.layout.GuiScaler;
import fr.aym.acsguis.component.panel.GuiFrame;
import fr.aym.acsguis.component.textarea.GuiLabel;
import fr.dynamx.api.entities.IModuleContainer;
import fr.dynamx.api.entities.modules.IVehicleController;
import fr.dynamx.api.events.VehicleEntityEvent;
import fr.dynamx.api.network.sync.ClientEntityNetHandler;
import fr.dynamx.client.network.ClientPhysicsSyncManager;
import fr.dynamx.client.network.UdpClientPhysicsEntityNetHandler;
import fr.dynamx.common.entities.BaseVehicleEntity;
import fr.dynamx.utils.DynamXConstants;
import net.minecraft.util.ResourceLocation;
import net.minecraftforge.common.MinecraftForge;

import java.util.ArrayList;
import java.util.List;

public class VehicleHud extends GuiFrame {
    private final BaseVehicleEntity<?> riddenEntity;
    private GuiLabel netWarning;
    private final List<ResourceLocation> styleSheets = new ArrayList<>();

    public VehicleHud(IModuleContainer.ISeatsContainer riddenEntity) {
        super(new GuiScaler.Identity());
        this.riddenEntity = riddenEntity.cast();
        setCssClass("root");
<<<<<<< HEAD
        List<IVehicleController> controllers = new ArrayList<>(((ClientEntityNetHandler) riddenEntity.cast().getSynchronizer()).getControllers());
        if (!MinecraftForge.EVENT_BUS.post(new VehicleEntityEvent.CreateVehicleHudEvent(this, styleSheets, riddenEntity.getSeats().isLocalPlayerDriving(), this.riddenEntity, controllers))) {
=======
        List<IVehicleController> controllers = new ArrayList<>(((ClientEntityNetHandler) riddenEntity.cast().getNetwork()).getControllers());
        if (!MinecraftForge.EVENT_BUS.post(new VehicleEntityEvent.CreateHud(this, styleSheets, riddenEntity.getSeats().isLocalPlayerDriving(), this.riddenEntity, controllers))) {
>>>>>>> 2a463063
            controllers.forEach(c ->
            {
                List<ResourceLocation> hudStyle = c.getHudCssStyles();
                if (hudStyle != null)
                    styleSheets.addAll(hudStyle);
                GuiComponent<?> hud = c.createHud();
                if (hud != null) {
                    add(hud);
                }
            });
            /* todo sync if (riddenEntity.cast().getNetwork() instanceof UdpClientPhysicsEntityNetHandler) {
                netWarning = new GuiLabel("");
                netWarning.setCssId("network_warning");
                add(netWarning);
            }*/
            add(new GuiLabel("DynamX " + DynamXConstants.VERSION_TYPE + " V." + DynamXConstants.VERSION).setCssId("hud_ea_warning"));
        }
    }

    @Override
    public void tick() {
        super.tick();
        if (netWarning != null & ClientPhysicsSyncManager.hasBadConnection() && riddenEntity.ticksExisted % (20 * 3) < (20 * 2))
            netWarning.setText(ClientPhysicsSyncManager.getPingMessage());
        else if (netWarning != null && !netWarning.getText().isEmpty())
            netWarning.setText("");
    }

    @Override
    public List<ResourceLocation> getCssStyles() {
        return styleSheets;
    }

    @Override
    public boolean needsCssReload() {
        return false;
    }
}<|MERGE_RESOLUTION|>--- conflicted
+++ resolved
@@ -27,13 +27,8 @@
         super(new GuiScaler.Identity());
         this.riddenEntity = riddenEntity.cast();
         setCssClass("root");
-<<<<<<< HEAD
         List<IVehicleController> controllers = new ArrayList<>(((ClientEntityNetHandler) riddenEntity.cast().getSynchronizer()).getControllers());
-        if (!MinecraftForge.EVENT_BUS.post(new VehicleEntityEvent.CreateVehicleHudEvent(this, styleSheets, riddenEntity.getSeats().isLocalPlayerDriving(), this.riddenEntity, controllers))) {
-=======
-        List<IVehicleController> controllers = new ArrayList<>(((ClientEntityNetHandler) riddenEntity.cast().getNetwork()).getControllers());
         if (!MinecraftForge.EVENT_BUS.post(new VehicleEntityEvent.CreateHud(this, styleSheets, riddenEntity.getSeats().isLocalPlayerDriving(), this.riddenEntity, controllers))) {
->>>>>>> 2a463063
             controllers.forEach(c ->
             {
                 List<ResourceLocation> hudStyle = c.getHudCssStyles();
