package fr.dynamx.client.gui;

import fr.aym.acsguis.component.GuiComponent;
import fr.aym.acsguis.component.layout.GuiScaler;
import fr.aym.acsguis.component.panel.GuiFrame;
import fr.aym.acsguis.component.textarea.GuiLabel;
import fr.dynamx.api.entities.IModuleContainer;
import fr.dynamx.api.entities.modules.IVehicleController;
import fr.dynamx.api.events.VehicleEntityEvent;
import fr.dynamx.api.network.sync.ClientEntityNetHandler;
import fr.dynamx.client.network.ClientPhysicsEntitySynchronizer;
import fr.dynamx.client.network.ClientPhysicsSyncManager;
import fr.dynamx.common.entities.BaseVehicleEntity;
import fr.dynamx.utils.DynamXConstants;
import net.minecraft.util.ResourceLocation;
import net.minecraftforge.common.MinecraftForge;

import java.util.ArrayList;
import java.util.List;

public class VehicleHud extends GuiFrame {
    private final BaseVehicleEntity<?> riddenEntity;
    private GuiLabel netWarning;
    private final List<ResourceLocation> styleSheets = new ArrayList<>();

    public VehicleHud(IModuleContainer.ISeatsContainer riddenEntity) {
        super(new GuiScaler.Identity());
        this.riddenEntity = riddenEntity.cast();
        setCssClass("root");
        List<IVehicleController> controllers = new ArrayList<>(((ClientEntityNetHandler) riddenEntity.cast().getSynchronizer()).getControllers());
        if (!MinecraftForge.EVENT_BUS.post(new VehicleEntityEvent.CreateHud(this, styleSheets, riddenEntity.getSeats().isLocalPlayerDriving(), this.riddenEntity, controllers))) {
            controllers.forEach(c ->
            {
                List<ResourceLocation> hudStyle = c.getHudCssStyles();
                if (hudStyle != null)
                    styleSheets.addAll(hudStyle);
                GuiComponent<?> hud = c.createHud();
                if (hud != null) {
                    add(hud);
                }
            });
<<<<<<< HEAD
            /* todo sync if (riddenEntity.cast().getNetwork() instanceof UdpClientPhysicsEntityNetHandler) {
                netWarning = new GuiLabel("");
                netWarning.setCssId("network_warning");
                add(netWarning);
            }*/
=======
            if (riddenEntity.cast().getSynchronizer() instanceof ClientPhysicsEntitySynchronizer) {
                netWarning = new GuiLabel("");
                netWarning.setCssId("network_warning");
                add(netWarning);
            }
>>>>>>> db537121
            //add(new GuiLabel("DynamX " + DynamXConstants.VERSION_TYPE + " V." + DynamXConstants.VERSION).setCssId("hud_ea_warning"));
        }
    }

    @Override
    public void tick() {
        super.tick();
        if (netWarning != null & ClientPhysicsSyncManager.hasBadConnection() && riddenEntity.ticksExisted % (20 * 3) < (20 * 2))
            netWarning.setText(ClientPhysicsSyncManager.getPingMessage());
        else if (netWarning != null && !netWarning.getText().isEmpty())
            netWarning.setText("");
    }

    @Override
    public List<ResourceLocation> getCssStyles() {
        return styleSheets;
    }

    @Override
    public boolean needsCssReload() {
        return false;
    }
}<|MERGE_RESOLUTION|>--- conflicted
+++ resolved
@@ -39,19 +39,11 @@
                     add(hud);
                 }
             });
-<<<<<<< HEAD
-            /* todo sync if (riddenEntity.cast().getNetwork() instanceof UdpClientPhysicsEntityNetHandler) {
-                netWarning = new GuiLabel("");
-                netWarning.setCssId("network_warning");
-                add(netWarning);
-            }*/
-=======
             if (riddenEntity.cast().getSynchronizer() instanceof ClientPhysicsEntitySynchronizer) {
                 netWarning = new GuiLabel("");
                 netWarning.setCssId("network_warning");
                 add(netWarning);
             }
->>>>>>> db537121
             //add(new GuiLabel("DynamX " + DynamXConstants.VERSION_TYPE + " V." + DynamXConstants.VERSION).setCssId("hud_ea_warning"));
         }
     }
