--- conflicted
+++ resolved
@@ -48,11 +48,7 @@
         super(new GuiScaler.Identity());
 
         teBlock = te;
-<<<<<<< HEAD
-        model = DynamXContext.getDxModelRegistry().getModel(te.getBlockObjectInfo().getModel());
-=======
-        model = DynamXContext.getObjModelRegistry().getModel(teBlock.getPackInfo().getModel());
->>>>>>> b391f836
+        model = DynamXContext.getDxModelRegistry().getModel(te.getPackInfo().getModel());
         setCssClass("root");
 
         preview = new GuiPanel() {
@@ -137,11 +133,6 @@
     }
 
     BlockRendererDispatcher blockRenderer = Minecraft.getMinecraft().getBlockRendererDispatcher();
-<<<<<<< HEAD
-    public void drawModelOnScreen(float posX, float posY, float scale, float mouseX, float mouseY, DxModelRenderer model) {
-        unbindLayerBounds();
-=======
->>>>>>> b391f836
 
 
     public void drawModelOnScreen(float posX, float posY, float mouseX, float mouseY, ObjModelRenderer model) {
