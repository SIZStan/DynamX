--- conflicted
+++ resolved
@@ -119,7 +119,6 @@
         return drawn;
     }
 
-<<<<<<< HEAD
     @Override
     public void renderGroup(String group, byte textureDataId, boolean forceVanillaRender) {
         ObjObjectRenderer objObjectRenderer = getObjObjectRenderer(group);
@@ -132,14 +131,6 @@
         if (getTextureVariants() == null)
             throw new IllegalStateException("Cannot determine the parts to render !");
         if (!MinecraftForge.EVENT_BUS.post(new DynamXModelRenderEvent.RenderMainParts(EventStage.PRE, this, getTextureVariants(), textureDataId))) {
-=======
-    public boolean renderDefaultParts(IModelTextureVariantsSupplier textureVariants, byte textureDataId) {
-        // Hotfix: added "textureVariants" parameter (this solve conflicts when one model of one pack info gets overriden by one model with the same name (but not the same textures, same rendered parts etc)
-        // This will be improved with the new model loader and gltf support, so this is just a temporary fix
-        //if (getTextureVariants() == null)
-         //   throw new IllegalStateException("Cannot determine the parts to render !");
-        if (!MinecraftForge.EVENT_BUS.post(new DynamXModelRenderEvent.RenderMainParts(EventStage.PRE, this, textureVariants, textureDataId))) {
->>>>>>> b391f836
             boolean drawn = false;
             for (ObjObjectRenderer object : objObjects) {
                 if (textureVariants.canRenderPart(object.getObjObjectData().getName())) {
@@ -169,15 +160,7 @@
         }
     }
 
-    public ObjObjectRenderer getObjObjectRenderer(String groupName) {
-        return objObjects.stream().filter(o -> o.getObjObjectData().getName().equalsIgnoreCase(groupName)).findFirst().orElse(null);
-    }
-
-<<<<<<< HEAD
-    @Override
-    public boolean containsObjectOrNode(String name) {
-        return objObjects.stream().anyMatch(o -> o.getObjObjectData().getName().equalsIgnoreCase(name));
-=======
+    //FIXME SUPPRIME D'ICI, TROUVER OU C'EST MTN ET METTRE A JOUR
     public void renderPreview(BlockObject<?> blockObjectInfo, EntityPlayer player, BlockPos blockPos, boolean canPlace, float orientation, float partialTicks, int textureNum) {
         double px = player.lastTickPosX + (player.posX - player.lastTickPosX) * partialTicks;
         double py = player.lastTickPosY + (player.posY - player.lastTickPosY) * partialTicks;
@@ -194,7 +177,15 @@
         renderModel((byte) textureNum);
         GlStateManager.enableBlend();
         GlStateManager.popMatrix();
->>>>>>> b391f836
+    }
+
+    public ObjObjectRenderer getObjObjectRenderer(String groupName) {
+        return objObjects.stream().filter(o -> o.getObjObjectData().getName().equalsIgnoreCase(groupName)).findFirst().orElse(null);
+    }
+
+    @Override
+    public boolean containsObjectOrNode(String name) {
+        return objObjects.stream().anyMatch(o -> o.getObjObjectData().getName().equalsIgnoreCase(name));
     }
 
     @Override
