package fr.dynamx.client.renders.model;

import fr.dynamx.api.dxmodel.IModelTextureVariantsSupplier;
import fr.dynamx.api.dxmodel.DxModelPath;
import fr.dynamx.client.renders.model.renderer.ObjModelRenderer;
import fr.dynamx.client.renders.model.renderer.ObjObjectRenderer;
import fr.dynamx.common.contentpack.PackInfo;
import fr.dynamx.common.objloader.data.ObjObjectData;
import fr.dynamx.utils.DynamXConstants;
import net.minecraft.client.Minecraft;
import net.minecraft.client.renderer.GlStateManager;
import net.minecraft.client.renderer.entity.Render;
import net.minecraft.util.ResourceLocation;
import net.minecraft.util.math.AxisAlignedBB;

import javax.vecmath.Vector3f;
import java.util.ArrayList;
import java.util.HashMap;

/**
 * Missing obj model indicating errors
 */
public class MissingObjModel extends ObjModelRenderer {
    public static final PackInfo DYNAMX_PACKINFO = PackInfo.forAddon(DynamXConstants.ID);

    private static final ObjObjectData emptyPart = new ObjObjectData("empty") {
        @Override
        public String getName() {
            return "empty";
        }
    };

    private static ObjObjectRenderer emptyPartRenderer;

    public MissingObjModel() {
        super(new DxModelPath(DYNAMX_PACKINFO, new ResourceLocation(DynamXConstants.ID, "obj/missing.obj")), new ArrayList<>(), new HashMap<>(), null);
        emptyPart.setCenter(new Vector3f());
        ObjObjectRenderer objObjectRenderer = new ObjObjectRenderer(emptyPart) {
            @Override
            public void render(ObjModelRenderer model, byte textureVariantID) {
                MissingObjModel.this.renderModel(textureVariantID, false); //take care, MissingObjModel.this != model
            }
        };
        getObjObjects().add(objObjectRenderer);
        emptyPartRenderer = objObjectRenderer;
    }

    public static ObjObjectRenderer getEmptyPart() {
        return emptyPartRenderer;
    }

    @Override
    public IModelTextureVariantsSupplier getTextureVariants() {
        return null;
    }

    @Override
    public void renderGroup(ObjObjectRenderer group, byte textureDataId) {
        renderModel(textureDataId, false);
    }

    @Override
    public ObjObjectRenderer getObjObjectRenderer(String groupName) {
        return emptyPartRenderer;
    }

    @Override
    public boolean renderGroups(String groupsName, byte textureDataId, boolean forceVanillaRender) {
        renderModel(textureDataId, false);
        return true;
    }

    @Override
<<<<<<< HEAD
    public boolean renderDefaultParts(byte textureDataId, boolean forceVanillaRender) {
        renderModel(textureDataId, false);
=======
    public boolean renderDefaultParts(IModelTextureVariantsSupplier textureVariants, byte textureDataId) {
        renderModel(textureDataId);
>>>>>>> b391f836
        return true;
    }

    @Override
    public void renderModel(byte textureDataId, boolean forceVanillaRender) {
        GlStateManager.color(1, 0, 0, 1);
        GlStateManager.pushMatrix();
        GlStateManager.scale(0.065f, 0.065f, 0.065f);
        GlStateManager.rotate(180, 0, 0, 0);
        Minecraft.getMinecraft().fontRenderer.drawString("Error", -16, -16, 0xFFFF0000);
        GlStateManager.popMatrix();
        Render.renderOffsetAABB(new AxisAlignedBB(-0.5, -0.5, -0.5, 0.5, 0.5, 0.5), 0, 0, 0);
        GlStateManager.color(1, 1, 1, 1);
    }
}<|MERGE_RESOLUTION|>--- conflicted
+++ resolved
@@ -71,13 +71,9 @@
     }
 
     @Override
-<<<<<<< HEAD
     public boolean renderDefaultParts(byte textureDataId, boolean forceVanillaRender) {
         renderModel(textureDataId, false);
-=======
-    public boolean renderDefaultParts(IModelTextureVariantsSupplier textureVariants, byte textureDataId) {
-        renderModel(textureDataId);
->>>>>>> b391f836
+        //TODO WTF FORCEVANILLARENDER ??
         return true;
     }
 
