--- conflicted
+++ resolved
@@ -32,6 +32,7 @@
 public abstract class RenderPhysicsEntity<T extends PhysicsEntity<?>> extends Render<T> {
     private final List<DebugRenderer<T>> debugRenderers = new ArrayList<>();
     public static boolean shouldRenderPlayerSitting;
+
     public RenderPhysicsEntity(RenderManager manager) {
         super(manager);
         addDebugRenderers(new DebugRenderer.ShapesDebug(), new DebugRenderer.CenterOfMassDebug());
@@ -106,11 +107,7 @@
                 //Apply seat rotation
                 if (entity instanceof IModuleContainer.ISeatsContainer) {
                     PartSeat seat = ((IModuleContainer.ISeatsContainer) entity).getSeats().getRidingSeat(e);
-<<<<<<< HEAD
-                    if (seat != null && seat.getRotation() != null) {
-                        GlStateManager.rotate(GlQuaternionPool.get(seat.getRotation()));
-=======
-                    if(seat != null) {
+                    if (seat != null) {
                         EnumSeatPlayerPosition position = seat.getPlayerPosition();
                         shouldRenderPlayerSitting = position == EnumSeatPlayerPosition.SIT || position == null;
 
@@ -118,7 +115,6 @@
                             GlStateManager.rotate(GlQuaternionPool.get(seat.getRotation()));
                         if (position == EnumSeatPlayerPosition.LYING)
                             GlStateManager.rotate(90, -1, 0, 0);
->>>>>>> 0c32c1ba
                     }
                 }
 
