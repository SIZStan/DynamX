package fr.dynamx.client.renders;

import com.jme3.math.Vector3f;
import fr.dynamx.api.entities.IModuleContainer;
import fr.dynamx.api.events.PhysicsEntityEvent;
import fr.dynamx.api.network.sync.SimulationHolder;
import fr.dynamx.client.handlers.ClientDebugSystem;
import fr.dynamx.client.handlers.ClientEventHandler;
import fr.dynamx.client.network.ClientPhysicsEntitySynchronizer;
import fr.dynamx.client.renders.model.ObjModelClient;
import fr.dynamx.common.contentpack.parts.PartSeat;
import fr.dynamx.common.contentpack.type.ParticleEmitterInfo;
import fr.dynamx.common.entities.PackPhysicsEntity;
import fr.dynamx.common.entities.PhysicsEntity;
import fr.dynamx.utils.DynamXUtils;
import fr.dynamx.utils.EnumSeatPlayerPosition;
import fr.dynamx.utils.client.ClientDynamXUtils;
import fr.dynamx.utils.client.DynamXRenderUtils;
import fr.dynamx.utils.debug.renderer.DebugRenderer;
import fr.dynamx.utils.optimization.GlQuaternionPool;
import fr.dynamx.utils.optimization.QuaternionPool;
import fr.dynamx.utils.optimization.Vector3fPool;
import net.minecraft.client.Minecraft;
import net.minecraft.client.entity.AbstractClientPlayer;
import net.minecraft.client.renderer.GlStateManager;
import net.minecraft.client.renderer.entity.Render;
import net.minecraft.client.renderer.entity.RenderManager;
import net.minecraft.entity.Entity;
import net.minecraft.util.ResourceLocation;
import net.minecraftforge.common.MinecraftForge;
import org.lwjgl.util.vector.Quaternion;

import java.util.ArrayList;
import java.util.List;
import java.util.stream.Collectors;

public abstract class RenderPhysicsEntity<T extends PhysicsEntity<?>> extends Render<T> {
    private final List<DebugRenderer<T>> debugRenderers = new ArrayList<>();
    public static boolean shouldRenderPlayerSitting;

    public RenderPhysicsEntity(RenderManager manager) {
        super(manager);
        addDebugRenderers(new DebugRenderer.ShapesDebug(), new DebugRenderer.CenterOfMassDebug());
    }

    /**
     * Setups render translation and rotation before rendering the entity
     */
    protected Quaternion setupRenderTransform(T entity, double x, double y, double z, float entityYaw, float partialTicks) {
        GlStateManager.translate((float) x, (float) y, (float) z);
        Quaternion q = ClientDynamXUtils.computeInterpolatedGlQuaternion(entity.prevRenderRotation, entity.renderRotation, partialTicks);
        GlStateManager.rotate(q);
        return q;
    }

    @Override
    public void doRender(T entity, double x, double y, double z, float entityYaw, float partialTicks) {
        entity.wasRendered = true;
        if (!canRender(entity))
            return;
        QuaternionPool.openPool();
        Vector3fPool.openPool();
        GlQuaternionPool.openPool();
        Quaternion appliedRotation = null;
        //Render vehicle
<<<<<<< HEAD
        if (!MinecraftForge.EVENT_BUS.post(new PhysicsEntityEvent.RenderPhysicsEntityEvent(entity, this, PhysicsEntityEvent.RenderPhysicsEntityEvent.Type.ENTITY, x, y, z, partialTicks))) {
            if(ClientDebugSystem.enableDebugDrawing && entity.getSynchronizer() instanceof ClientPhysicsEntitySynchronizer) { //todo clean and use network debug option
                GlStateManager.pushMatrix();
                {
                    Vector3f pos = entity.physicsPosition;
                    Vector3f serverPos = ((ClientPhysicsEntitySynchronizer)entity.getSynchronizer()).getServerPos();
                    if(serverPos != null) {
                        GlStateManager.translate((float) x - pos.x + serverPos.x, (float) y - pos.y + serverPos.y, (float) z - pos.z + serverPos.z);
                        Quaternion q = GlQuaternionPool.get(((ClientPhysicsEntitySynchronizer<? extends PhysicsEntity<?>>) entity.getSynchronizer()).getServerRotation());
                        GlStateManager.rotate(q);
                        GlStateManager.color(entity.getSynchronizer().getSimulationHolder() == SimulationHolder.DRIVER ? 0.9f : 0.1f, 0.1f, 0.8f, 0.3f);
                        renderMain(entity, partialTicks);
                        renderParts(entity, partialTicks);
                        GlStateManager.color(1, 1, 1, 1);
                    }
                }
                GlStateManager.popMatrix();
            }

=======
        if (!MinecraftForge.EVENT_BUS.post(new PhysicsEntityEvent.Render(entity, this, PhysicsEntityEvent.Render.Type.ENTITY, x, y, z, partialTicks))) {
>>>>>>> 2a463063
            GlStateManager.pushMatrix();
            {
                //TODO TRANSPARENT THINGS SHOULD BE RENDER LAST GlStateManager.enableBlend();

                appliedRotation = setupRenderTransform(entity, x, y, z, entityYaw, partialTicks);
                renderMain(entity, partialTicks);
                renderParts(entity, partialTicks);
                spawnParticles(entity, appliedRotation, partialTicks);
            }
            GlStateManager.popMatrix();
        }

        //Render players inside the entity
        if (ClientEventHandler.renderPlayer != null && !MinecraftForge.EVENT_BUS.post(new PhysicsEntityEvent.Render(entity, this, PhysicsEntityEvent.Render.Type.RIDDING_PLAYERS, x, y, z, partialTicks))) {
            renderRidingPlayers(entity, x, y, z, partialTicks, appliedRotation);
        }
        //Render debug
        if (!MinecraftForge.EVENT_BUS.post(new PhysicsEntityEvent.Render(entity, this, PhysicsEntityEvent.Render.Type.DEBUG, x, y, z, partialTicks))) {
            renderDebug(entity, x, y, z, partialTicks);
        }
        MinecraftForge.EVENT_BUS.post(new PhysicsEntityEvent.Render(entity, this, PhysicsEntityEvent.Render.Type.POST, x, y, z, partialTicks));
        Vector3fPool.closePool();
        QuaternionPool.closePool();
        GlQuaternionPool.closePool();
    }

    protected void renderRidingPlayers(T entity, double x, double y, double z, float partialTicks, Quaternion appliedRotation) {
        //Do not cancel the render event
        ClientEventHandler.rendering = true;
        for (Entity e : entity.getPassengers()) {
            if (e instanceof AbstractClientPlayer && (e != Minecraft.getMinecraft().player || Minecraft.getMinecraft().gameSettings.thirdPersonView != 0)) {
                GlStateManager.pushMatrix();
                //Apply vehicle's transform
                GlStateManager.translate((float) x, (float) y, (float) z);
                //Translate to the seat, interpolating it's position
                GlStateManager.translate(
                        e.prevPosX - entity.prevPosX + (e.posX - entity.posX - e.prevPosX + entity.prevPosX) * partialTicks,
                        e.prevPosY - entity.prevPosY + (e.posY - entity.posY - e.prevPosY + entity.prevPosY) * partialTicks,
                        e.prevPosZ - entity.prevPosZ + (e.posZ - entity.posZ - e.prevPosZ + entity.prevPosZ) * partialTicks);
                //Apply vehicle's rotation
                if (appliedRotation != null)
                    GlStateManager.rotate(appliedRotation);
                //Apply seat rotation
                if (entity instanceof IModuleContainer.ISeatsContainer) {
                    PartSeat seat = ((IModuleContainer.ISeatsContainer) entity).getSeats().getRidingSeat(e);
                    if (seat != null) {
                        EnumSeatPlayerPosition position = seat.getPlayerPosition();
                        shouldRenderPlayerSitting = position == EnumSeatPlayerPosition.SIT || position == null;

                        if(seat.getPlayerSize() != null)
                        GlStateManager.scale(seat.getPlayerSize().x, seat.getPlayerSize().y, seat.getPlayerSize().z);
                        if (seat.getRotation() != null)
                            GlStateManager.rotate(GlQuaternionPool.get(seat.getRotation()));
                        if (position == EnumSeatPlayerPosition.LYING)
                            GlStateManager.rotate(90, -1, 0, 0);
                    }
                }

                //Remove player's yaw offset rotation, to avoid stiff neck
                PartSeat seat = ((IModuleContainer.ISeatsContainer) entity).getSeats().getRidingSeat(e);
                if (seat != null && seat.shouldLimitFieldOfView()) {
                    ((AbstractClientPlayer) e).renderYawOffset = ((AbstractClientPlayer) e).prevRenderYawOffset = 0;
                }

                //The render the player, e.rotationYaw is the name plate rotation
                ClientEventHandler.renderPlayer.doRender((AbstractClientPlayer) e, 0, 0, 0, e.rotationYaw, partialTicks);
                GlStateManager.popMatrix();
            }
        }
        ClientEventHandler.rendering = false;
    }

    public void spawnParticles(T physicsEntity, Quaternion rotation, float partialTicks) {
        if (physicsEntity instanceof PackPhysicsEntity) {
            PackPhysicsEntity<?, ?> packPhysicsEntity = (PackPhysicsEntity<?, ?>) physicsEntity;
            if (packPhysicsEntity.getPackInfo() instanceof ParticleEmitterInfo.IParticleEmitterContainer) {
                DynamXRenderUtils.spawnParticles(
                        (ParticleEmitterInfo.IParticleEmitterContainer) packPhysicsEntity.getPackInfo(),
                        physicsEntity.world,
                        DynamXUtils.toVector3f(physicsEntity.getPositionVector()),
                        new com.jme3.math.Quaternion(rotation.x, rotation.y, rotation.z, rotation.w));
            }
        }
    }

    /**
     * @return All debug renders for this entity renderer
     */
    public List<DebugRenderer<T>> getDebugRenderers() {
        return debugRenderers;
    }

    /**
     * Adds the debug renders to the list
     */
    @SuppressWarnings("unchecked")
    public void addDebugRenderers(DebugRenderer<?>... renderers) {
        for (DebugRenderer<?> renderer : renderers) {
            debugRenderers.add((DebugRenderer<T>) renderer);
        }
    }

    /**
     * Renders parts like wheels, doors, lights...
     */
    public abstract void renderParts(T entity, float partialTicks);

    /**
     * Renders the core of the entity, like a car chassis
     */
    public abstract void renderMain(T entity, float partialsTicks);

    /**
     * Renders active {@link DebugRenderer}s <br>
     * Shouldn't be overridden : use {@link DebugRenderer}s to render your debug <br>
     * Can be cancelled via the dedicated event
     */
    public final void renderDebug(T entity, double x, double y, double z, float partialTicks) {
        if (ClientDebugSystem.enableDebugDrawing) {
            List<DebugRenderer<T>> validRotatedRenders = debugRenderers.stream().filter(r -> r.shouldRender(entity) && r.hasEntityRotation(entity)).collect(Collectors.toList());
            List<DebugRenderer<T>> validPureRenders = debugRenderers.stream().filter(r -> r.shouldRender(entity) && !r.hasEntityRotation(entity)).collect(Collectors.toList());
            if (!validRotatedRenders.isEmpty() || !validPureRenders.isEmpty()) {
                QuaternionPool.openPool();
                Vector3fPool.openPool();

                GlStateManager.pushMatrix();
                {
                    GlStateManager.disableLighting();
                    GlStateManager.disableDepth();
                    GlStateManager.disableTexture2D();

                    GlStateManager.translate((float) x, (float) y, (float) z);

                    GlStateManager.pushMatrix();
                    {
                        Quaternion rotQuat = ClientDynamXUtils.computeInterpolatedGlQuaternion(
                                entity.prevRenderRotation,
                                entity.renderRotation,
                                partialTicks);
                        GlStateManager.rotate(rotQuat);
                        validRotatedRenders.forEach(renderer -> renderer.render(entity, x, y, z, partialTicks));
                    }
                    GlStateManager.popMatrix();

                    validPureRenders.forEach(renderer -> renderer.render(entity, x, y, z, partialTicks));

                    GlStateManager.enableLighting();
                    GlStateManager.enableTexture2D();
                    GlStateManager.enableDepth();
                }
                GlStateManager.popMatrix();

                Vector3fPool.closePool();
                QuaternionPool.closePool();
            }
        }
    }

    /**
     * You can return null : textures are managed by obj renderer
     */
    @Override
    protected ResourceLocation getEntityTexture(T entity) {
        return null;
    }

    /**
     * Checks if the entity can be rendered, before any rendering and event
     */
    public boolean canRender(T entity) {
        return entity.initialized == 2;
    }

    /**
     * Called to render this part <br>
     * Will draw a white box over the all entity if model wasn't loaded (not found for example)
     */
    public void renderModel(ObjModelClient model, Entity entity, byte textureDataId) {
        if (model.objObjects.isEmpty()) //Error while loading the model
        {
            renderOffsetAABB(entity.getEntityBoundingBox(), -entity.lastTickPosX, -entity.lastTickPosY, -entity.lastTickPosZ);
        } else {
            model.renderModel(textureDataId);
        }
    }

    /**
     * Called to render the main part of this model with the custom texture <br>
     * Will draw a white box over the all entity if model wasn't loaded (not found for example)
     */
    public void renderMainModel(ObjModelClient model, Entity entity, byte textureDataId) {
        boolean drawn = model.renderMainParts(textureDataId);
        if (!drawn) {
            renderOffsetAABB(entity.getEntityBoundingBox(), -entity.lastTickPosX, -entity.lastTickPosY, -entity.lastTickPosZ);
        }
    }

    /**
     * Called to render specific parts with the custom texture <br>
     * Will draw a white box over the all entity if model wasn't loaded (not found for example)
     */
    public void renderModelGroup(ObjModelClient model, String group, Entity entity, byte textureDataId) {
        boolean drawn = model.renderGroups(group, textureDataId);
        if (!drawn) {
            renderOffsetAABB(entity.getEntityBoundingBox(), -entity.lastTickPosX, -entity.lastTickPosY, -entity.lastTickPosZ);
        }
    }
}<|MERGE_RESOLUTION|>--- conflicted
+++ resolved
@@ -63,29 +63,7 @@
         GlQuaternionPool.openPool();
         Quaternion appliedRotation = null;
         //Render vehicle
-<<<<<<< HEAD
-        if (!MinecraftForge.EVENT_BUS.post(new PhysicsEntityEvent.RenderPhysicsEntityEvent(entity, this, PhysicsEntityEvent.RenderPhysicsEntityEvent.Type.ENTITY, x, y, z, partialTicks))) {
-            if(ClientDebugSystem.enableDebugDrawing && entity.getSynchronizer() instanceof ClientPhysicsEntitySynchronizer) { //todo clean and use network debug option
-                GlStateManager.pushMatrix();
-                {
-                    Vector3f pos = entity.physicsPosition;
-                    Vector3f serverPos = ((ClientPhysicsEntitySynchronizer)entity.getSynchronizer()).getServerPos();
-                    if(serverPos != null) {
-                        GlStateManager.translate((float) x - pos.x + serverPos.x, (float) y - pos.y + serverPos.y, (float) z - pos.z + serverPos.z);
-                        Quaternion q = GlQuaternionPool.get(((ClientPhysicsEntitySynchronizer<? extends PhysicsEntity<?>>) entity.getSynchronizer()).getServerRotation());
-                        GlStateManager.rotate(q);
-                        GlStateManager.color(entity.getSynchronizer().getSimulationHolder() == SimulationHolder.DRIVER ? 0.9f : 0.1f, 0.1f, 0.8f, 0.3f);
-                        renderMain(entity, partialTicks);
-                        renderParts(entity, partialTicks);
-                        GlStateManager.color(1, 1, 1, 1);
-                    }
-                }
-                GlStateManager.popMatrix();
-            }
-
-=======
         if (!MinecraftForge.EVENT_BUS.post(new PhysicsEntityEvent.Render(entity, this, PhysicsEntityEvent.Render.Type.ENTITY, x, y, z, partialTicks))) {
->>>>>>> 2a463063
             GlStateManager.pushMatrix();
             {
                 //TODO TRANSPARENT THINGS SHOULD BE RENDER LAST GlStateManager.enableBlend();
