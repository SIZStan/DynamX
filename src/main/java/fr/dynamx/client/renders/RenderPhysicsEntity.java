package fr.dynamx.client.renders;

import fr.dynamx.api.entities.IModuleContainer;
import fr.dynamx.api.events.PhysicsEntityEvent;
import fr.dynamx.client.handlers.ClientDebugSystem;
import fr.dynamx.client.handlers.ClientEventHandler;
import fr.dynamx.client.renders.model.ObjModelClient;
import fr.dynamx.common.contentpack.parts.PartSeat;
import fr.dynamx.common.contentpack.type.ParticleEmitterInfo;
import fr.dynamx.common.entities.PackPhysicsEntity;
import fr.dynamx.common.entities.PhysicsEntity;
import fr.dynamx.utils.DynamXUtils;
import fr.dynamx.utils.EnumSeatPlayerPosition;
import fr.dynamx.utils.client.ClientDynamXUtils;
import fr.dynamx.utils.client.DynamXRenderUtils;
import fr.dynamx.utils.debug.renderer.DebugRenderer;
import fr.dynamx.utils.optimization.GlQuaternionPool;
import fr.dynamx.utils.optimization.QuaternionPool;
import fr.dynamx.utils.optimization.Vector3fPool;
import net.minecraft.client.Minecraft;
import net.minecraft.client.entity.AbstractClientPlayer;
import net.minecraft.client.renderer.GlStateManager;
import net.minecraft.client.renderer.entity.Render;
import net.minecraft.client.renderer.entity.RenderManager;
import net.minecraft.entity.Entity;
import net.minecraft.util.ResourceLocation;
import net.minecraftforge.common.MinecraftForge;
import org.lwjgl.util.vector.Quaternion;

import java.util.ArrayList;
import java.util.List;
import java.util.stream.Collectors;

public abstract class RenderPhysicsEntity<T extends PhysicsEntity<?>> extends Render<T> {
    private final List<DebugRenderer<T>> debugRenderers = new ArrayList<>();
    public static boolean shouldRenderPlayerSitting;

    public RenderPhysicsEntity(RenderManager manager) {
        super(manager);
        addDebugRenderers(new DebugRenderer.ShapesDebug(), new DebugRenderer.CenterOfMassDebug());
    }

    /**
     * Setups render translation and rotation before rendering the entity
     */
    protected Quaternion setupRenderTransform(T entity, double x, double y, double z, float entityYaw, float partialTicks) {
        GlStateManager.translate((float) x, (float) y, (float) z);
        Quaternion q = ClientDynamXUtils.computeInterpolatedGlQuaternion(entity.prevRenderRotation, entity.renderRotation, partialTicks);
        GlStateManager.rotate(q);
        return q;
    }

    @Override
    public void doRender(T entity, double x, double y, double z, float entityYaw, float partialTicks) {
        entity.wasRendered = true;
        if (!canRender(entity))
            return;
        QuaternionPool.openPool();
        Vector3fPool.openPool();
        GlQuaternionPool.openPool();
        Quaternion appliedRotation = null;
        //Render vehicle
<<<<<<< HEAD
        if (!MinecraftForge.EVENT_BUS.post(new PhysicsEntityEvent.Render(entity, this, PhysicsEntityEvent.Render.Type.ENTITY, x, y, z, partialTicks))) {
=======
        if (!MinecraftForge.EVENT_BUS.post(new PhysicsEntityEvent.RenderPhysicsEntityEvent(entity, this, PhysicsEntityEvent.RenderPhysicsEntityEvent.Type.ENTITY, x, y, z, partialTicks))) {
>>>>>>> 2713d072
            GlStateManager.pushMatrix();
            {
                //TODO TRANSPARENT THINGS SHOULD BE RENDER LAST GlStateManager.enableBlend();

                appliedRotation = setupRenderTransform(entity, x, y, z, entityYaw, partialTicks);
                renderMain(entity, partialTicks);
                renderParts(entity, partialTicks);
                spawnParticles(entity, appliedRotation, partialTicks);
            }
            GlStateManager.popMatrix();
        }

        //Render players inside the entity
        if (ClientEventHandler.renderPlayer != null && !MinecraftForge.EVENT_BUS.post(new PhysicsEntityEvent.Render(entity, this, PhysicsEntityEvent.Render.Type.RIDDING_PLAYERS, x, y, z, partialTicks))) {
            renderRidingPlayers(entity, x, y, z, partialTicks, appliedRotation);
        }
        //Render debug
        if (!MinecraftForge.EVENT_BUS.post(new PhysicsEntityEvent.Render(entity, this, PhysicsEntityEvent.Render.Type.DEBUG, x, y, z, partialTicks))) {
            renderDebug(entity, x, y, z, partialTicks);
        }
        MinecraftForge.EVENT_BUS.post(new PhysicsEntityEvent.Render(entity, this, PhysicsEntityEvent.Render.Type.POST, x, y, z, partialTicks));
        Vector3fPool.closePool();
        QuaternionPool.closePool();
        GlQuaternionPool.closePool();
    }

    protected void renderRidingPlayers(T entity, double x, double y, double z, float partialTicks, Quaternion appliedRotation) {
        //Do not cancel the render event
        ClientEventHandler.rendering = true;
        for (Entity e : entity.getPassengers()) {
            if (e instanceof AbstractClientPlayer && (e != Minecraft.getMinecraft().player || Minecraft.getMinecraft().gameSettings.thirdPersonView != 0)) {
                GlStateManager.pushMatrix();
                //Apply vehicle's transform
                GlStateManager.translate((float) x, (float) y, (float) z);
                //Translate to the seat, interpolating it's position
                GlStateManager.translate(
                        e.prevPosX - entity.prevPosX + (e.posX - entity.posX - e.prevPosX + entity.prevPosX) * partialTicks,
                        e.prevPosY - entity.prevPosY + (e.posY - entity.posY - e.prevPosY + entity.prevPosY) * partialTicks,
                        e.prevPosZ - entity.prevPosZ + (e.posZ - entity.posZ - e.prevPosZ + entity.prevPosZ) * partialTicks);
                //Apply vehicle's rotation
                if (appliedRotation != null)
                    GlStateManager.rotate(appliedRotation);
                //Apply seat rotation
                if (entity instanceof IModuleContainer.ISeatsContainer) {
                    PartSeat seat = ((IModuleContainer.ISeatsContainer) entity).getSeats().getRidingSeat(e);
                    if (seat != null) {
                        EnumSeatPlayerPosition position = seat.getPlayerPosition();
                        shouldRenderPlayerSitting = position == EnumSeatPlayerPosition.SIT || position == null;

                        if(seat.getPlayerSize() != null)
                        GlStateManager.scale(seat.getPlayerSize().x, seat.getPlayerSize().y, seat.getPlayerSize().z);
                        if (seat.getRotation() != null)
                            GlStateManager.rotate(GlQuaternionPool.get(seat.getRotation()));
                        if (position == EnumSeatPlayerPosition.LYING)
                            GlStateManager.rotate(90, -1, 0, 0);
                    }
                }

                //Remove player's yaw offset rotation, to avoid stiff neck
                PartSeat seat = ((IModuleContainer.ISeatsContainer) entity).getSeats().getRidingSeat(e);
                if (seat != null && seat.shouldLimitFieldOfView()) {
                    ((AbstractClientPlayer) e).renderYawOffset = ((AbstractClientPlayer) e).prevRenderYawOffset = 0;
                }

                //The render the player, e.rotationYaw is the name plate rotation
                ClientEventHandler.renderPlayer.doRender((AbstractClientPlayer) e, 0, 0, 0, e.rotationYaw, partialTicks);
                GlStateManager.popMatrix();
            }
        }
        ClientEventHandler.rendering = false;
    }

    public void spawnParticles(T physicsEntity, Quaternion rotation, float partialTicks) {
        if (physicsEntity instanceof PackPhysicsEntity) {
            PackPhysicsEntity<?, ?> packPhysicsEntity = (PackPhysicsEntity<?, ?>) physicsEntity;
            if (packPhysicsEntity.getPackInfo() instanceof ParticleEmitterInfo.IParticleEmitterContainer) {
                DynamXRenderUtils.spawnParticles(
                        (ParticleEmitterInfo.IParticleEmitterContainer) packPhysicsEntity.getPackInfo(),
                        physicsEntity.world,
                        DynamXUtils.toVector3f(physicsEntity.getPositionVector()),
                        new com.jme3.math.Quaternion(rotation.x, rotation.y, rotation.z, rotation.w));
            }
        }
    }

    /**
     * @return All debug renders for this entity renderer
     */
    public List<DebugRenderer<T>> getDebugRenderers() {
        return debugRenderers;
    }

    /**
     * Adds the debug renders to the list
     */
    @SuppressWarnings("unchecked")
    public void addDebugRenderers(DebugRenderer<?>... renderers) {
        for (DebugRenderer<?> renderer : renderers) {
            debugRenderers.add((DebugRenderer<T>) renderer);
        }
    }

    /**
     * Renders parts like wheels, doors, lights...
     */
    public abstract void renderParts(T entity, float partialTicks);

    /**
     * Renders the core of the entity, like a car chassis
     */
    public abstract void renderMain(T entity, float partialsTicks);

    /**
     * Renders active {@link DebugRenderer}s <br>
     * Shouldn't be overridden : use {@link DebugRenderer}s to render your debug <br>
     * Can be cancelled via the dedicated event
     */
    public final void renderDebug(T entity, double x, double y, double z, float partialTicks) {
        if (ClientDebugSystem.enableDebugDrawing) {
            List<DebugRenderer<T>> validRotatedRenders = debugRenderers.stream().filter(r -> r.shouldRender(entity) && r.hasEntityRotation(entity)).collect(Collectors.toList());
            List<DebugRenderer<T>> validPureRenders = debugRenderers.stream().filter(r -> r.shouldRender(entity) && !r.hasEntityRotation(entity)).collect(Collectors.toList());
            if (!validRotatedRenders.isEmpty() || !validPureRenders.isEmpty()) {
                QuaternionPool.openPool();
                Vector3fPool.openPool();

                GlStateManager.pushMatrix();
                {
                    GlStateManager.disableLighting();
                    GlStateManager.disableDepth();
                    GlStateManager.disableTexture2D();

                    GlStateManager.translate((float) x, (float) y, (float) z);

                    GlStateManager.pushMatrix();
                    {
                        Quaternion rotQuat = ClientDynamXUtils.computeInterpolatedGlQuaternion(
                                entity.prevRenderRotation,
                                entity.renderRotation,
                                partialTicks);
                        GlStateManager.rotate(rotQuat);
                        validRotatedRenders.forEach(renderer -> renderer.render(entity, this, x, y, z, partialTicks));
                    }
                    GlStateManager.popMatrix();

                    validPureRenders.forEach(renderer -> renderer.render(entity, this, x, y, z, partialTicks));

                    GlStateManager.enableLighting();
                    GlStateManager.enableTexture2D();
                    GlStateManager.enableDepth();
                }
                GlStateManager.popMatrix();

                Vector3fPool.closePool();
                QuaternionPool.closePool();
            }
        }
    }

    /**
     * You can return null : textures are managed by obj renderer
     */
    @Override
    protected ResourceLocation getEntityTexture(T entity) {
        return null;
    }

    /**
     * Checks if the entity can be rendered, before any rendering and event
     */
    public boolean canRender(T entity) {
        return entity.initialized == 2;
    }

    /**
     * Called to render this part <br>
     * Will draw a white box over the all entity if model wasn't loaded (not found for example)
     */
    public void renderModel(ObjModelClient model, Entity entity, byte textureDataId) {
        if (model.objObjects.isEmpty()) //Error while loading the model
        {
            renderOffsetAABB(entity.getEntityBoundingBox(), -entity.lastTickPosX, -entity.lastTickPosY, -entity.lastTickPosZ);
        } else {
            model.renderModel(textureDataId);
        }
    }

    /**
     * Called to render the main part of this model with the custom texture <br>
     * Will draw a white box over the all entity if model wasn't loaded (not found for example)
     */
    public void renderMainModel(ObjModelClient model, Entity entity, byte textureDataId) {
        boolean drawn = model.renderMainParts(textureDataId);
        if (!drawn) {
            renderOffsetAABB(entity.getEntityBoundingBox(), -entity.lastTickPosX, -entity.lastTickPosY, -entity.lastTickPosZ);
        }
    }

    /**
     * Called to render specific parts with the custom texture <br>
     * Will draw a white box over the all entity if model wasn't loaded (not found for example)
     */
    public void renderModelGroup(ObjModelClient model, String group, Entity entity, byte textureDataId) {
        boolean drawn = model.renderGroups(group, textureDataId);
        if (!drawn) {
            renderOffsetAABB(entity.getEntityBoundingBox(), -entity.lastTickPosX, -entity.lastTickPosY, -entity.lastTickPosZ);
        }
    }
}<|MERGE_RESOLUTION|>--- conflicted
+++ resolved
@@ -60,11 +60,7 @@
         GlQuaternionPool.openPool();
         Quaternion appliedRotation = null;
         //Render vehicle
-<<<<<<< HEAD
         if (!MinecraftForge.EVENT_BUS.post(new PhysicsEntityEvent.Render(entity, this, PhysicsEntityEvent.Render.Type.ENTITY, x, y, z, partialTicks))) {
-=======
-        if (!MinecraftForge.EVENT_BUS.post(new PhysicsEntityEvent.RenderPhysicsEntityEvent(entity, this, PhysicsEntityEvent.RenderPhysicsEntityEvent.Type.ENTITY, x, y, z, partialTicks))) {
->>>>>>> 2713d072
             GlStateManager.pushMatrix();
             {
                 //TODO TRANSPARENT THINGS SHOULD BE RENDER LAST GlStateManager.enableBlend();
