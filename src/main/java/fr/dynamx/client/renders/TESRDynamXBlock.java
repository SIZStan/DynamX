package fr.dynamx.client.renders;

import com.jme3.math.Vector3f;
import com.modularmods.mcgltf.animation.InterpolatedChannel;
import fr.dynamx.api.contentpack.object.part.IShapeInfo;
import fr.dynamx.api.events.DynamXBlockEvent;
import fr.dynamx.api.events.EventStage;
import fr.dynamx.client.handlers.ClientDebugSystem;
import fr.dynamx.client.renders.model.renderer.DxModelRenderer;
import fr.dynamx.client.renders.model.renderer.GltfModelRenderer;
import fr.dynamx.common.DynamXContext;
import fr.dynamx.common.blocks.DynamXBlock;
import fr.dynamx.common.blocks.TEDynamXBlock;
import fr.dynamx.utils.DynamXUtils;
import fr.dynamx.utils.client.DynamXRenderUtils;
import fr.dynamx.utils.debug.DynamXDebugOptions;
import fr.dynamx.utils.debug.renderer.VehicleDebugRenderer;
import fr.dynamx.utils.optimization.GlQuaternionPool;
import fr.dynamx.utils.optimization.MutableBoundingBox;
import fr.dynamx.utils.optimization.QuaternionPool;
import fr.dynamx.utils.optimization.Vector3fPool;
import net.minecraft.client.renderer.GlStateManager;
import net.minecraft.client.renderer.RenderGlobal;
import net.minecraft.client.renderer.tileentity.TileEntitySpecialRenderer;
import net.minecraft.util.math.BlockPos;
import net.minecraftforge.common.MinecraftForge;
import org.lwjgl.opengl.GL11;
import org.lwjgl.opengl.GL12;

import java.util.ConcurrentModificationException;
import java.util.HashMap;
import java.util.List;

import static fr.dynamx.utils.debug.renderer.VehicleDebugRenderer.PlayerCollisionsDebug.*;

public class TESRDynamXBlock<T extends TEDynamXBlock> extends TileEntitySpecialRenderer<T> {

    @Override
    public void render(T te, double x, double y, double z, float partialTicks, int destroyStage, float alpha) {
        //System.out.println(te +" " + te.getAnimator() +" " + te.getAnimator().modelAnimations);
        GL11.glPushMatrix();
        GL11.glPushAttrib(GL11.GL_ALL_ATTRIB_BITS);
        GL11.glShadeModel(GL11.GL_SMOOTH);
        GL11.glEnable(GL12.GL_RESCALE_NORMAL);
        GL11.glEnable(GL11.GL_BLEND);
        GL11.glBlendFunc(GL11.GL_SRC_ALPHA, GL11.GL_ONE_MINUS_SRC_ALPHA);

        if (te.getPackInfo() != null && te.getBlockType() instanceof DynamXBlock) { //the instanceof fixes a crash
            Vector3fPool.openPool();
            QuaternionPool.openPool();
            GlQuaternionPool.openPool();
            if (!MinecraftForge.EVENT_BUS.post(new DynamXBlockEvent.RenderTileEntity((DynamXBlock<?>) te.getBlockType(), getWorld(), te, this, x, y, z, partialTicks, destroyStage, alpha, EventStage.PRE))) {
                GlStateManager.pushMatrix();
                applyTransform(te, x, y, z);

                Vector3f pos = DynamXUtils.toVector3f(te.getPos())
                        .add(te.getPackInfo().getTranslation().add(te.getRelativeTranslation()))
                        .add(0.5f, 1.5f, 0.5f);

                Vector3f rot = te.getRelativeRotation()
                        .add(te.getPackInfo().getRotation())
                        .add(0, te.getRotation() * 22.5f, 0);

                DxModelRenderer model = DynamXContext.getDxModelRegistry().getModel(te.getBlockObjectInfo().getModel());
                if(model instanceof GltfModelRenderer){
                    te.getAnimator().update((GltfModelRenderer) model, partialTicks);

                        te.getAnimator().setModelAnimations(((GltfModelRenderer) model).animations);
                }
                //Rendering the model
<<<<<<< HEAD
                model.renderModel((byte) te.getBlockMetadata(), false);
                if (te.getBlockObjectInfo().isModelValid() && te.getLightsModule() != null) {
                    te.getBlockObjectInfo().getLightSources().values().forEach(d -> d.drawLights(null, Minecraft.getMinecraft().player.ticksExisted, te.getBlockObjectInfo().getModel(), te.getBlockObjectInfo().getScaleModifier(), te.getLightsModule(), false));
                }
                DynamXRenderUtils.spawnParticles(te.getBlockObjectInfo(), te.getWorld(), pos, rot);
=======
                DynamXContext.getDxModelRegistry().getModel(te.getPackInfo().getModel()).renderModel((byte) te.getBlockMetadata(), false);
                /*
                TODO USE SCENE GRAPH
                if (te.getPackInfo().isModelValid() && te.getLightsModule() != null) {
                    te.getPackInfo().getLightSources().values().forEach(d -> d.drawLights(null, Minecraft.getMinecraft().player.ticksExisted, te.getPackInfo().getModel(), te.getPackInfo().getScaleModifier(), te.getLightsModule(), false));
                }*/
                DynamXRenderUtils.spawnParticles(te.getPackInfo(), te.getWorld(), pos, rot);
>>>>>>> 9266310a
                MinecraftForge.EVENT_BUS.post(new DynamXBlockEvent.RenderTileEntity((DynamXBlock<?>) te.getBlockType(), getWorld(), te, this, x, y, z, partialTicks, destroyStage, alpha, EventStage.POST));
                GlStateManager.popMatrix();
            }
            if (shouldRenderDebug()) {
                renderDebug(te, x, y, z);
            }
            GlQuaternionPool.closePool();
            QuaternionPool.closePool();
            Vector3fPool.closePool();
        }

        GL11.glPopAttrib();
        GL11.glPopMatrix();
    }


    public void applyTransform(TEDynamXBlock te, double x, double y, double z) {
        // Translate to block render pos and add the config translate value
        GlStateManager.translate(
                x + 0.5D + te.getRelativeTranslation().x,
                y + 1.5D + te.getRelativeTranslation().y,
                z + 0.5D + te.getRelativeTranslation().z);
        // Rotate to the config rotation value
        GlStateManager.rotate(GlQuaternionPool.get(te.getCollidableRotation()));
        // Translate of the block object info translation
        if (te.getRelativeScale().x > 0 && te.getRelativeScale().y > 0 && te.getRelativeScale().z > 0) {
            GlStateManager.translate(-0.5, -1.5, -0.5);
            // Scale to the config scale value
            GlStateManager.scale(
                    (te.getRelativeScale().x != 0 ? te.getRelativeScale().x : 1),
                    (te.getRelativeScale().y != 0 ? te.getRelativeScale().y : 1),
                    (te.getRelativeScale().z != 0 ? te.getRelativeScale().z : 1));
            DynamXRenderUtils.glTranslate(te.getPackInfo().getTranslation());
            GlStateManager.translate(0.5D, 1.5D, 0.5D);
        }
        else
            DynamXRenderUtils.glTranslate(te.getPackInfo().getTranslation());
        // Scale of the block object info scale modifier
        GlStateManager.scale(
                te.getPackInfo().getScaleModifier().x,
                te.getPackInfo().getScaleModifier().y,
                te.getPackInfo().getScaleModifier().z);
    }

    public boolean shouldRenderDebug() {
        return ClientDebugSystem.enableDebugDrawing && (DynamXDebugOptions.PLAYER_TO_OBJECT_COLLISION_DEBUG.isActive() || DynamXDebugOptions.PLAYER_COLLISIONS.isActive());
    }

    public void renderDebug(TEDynamXBlock te, double x, double y, double z) {
        Vector3fPool.openPool();
        GlStateManager.pushMatrix();
        GlStateManager.disableLighting();
        GlStateManager.disableDepth();
        GlStateManager.disableTexture2D();
        GlStateManager.translate(x, y, z);
        if (DynamXDebugOptions.PLAYER_TO_OBJECT_COLLISION_DEBUG.isActive()) {
            QuaternionPool.openPool();
            GlQuaternionPool.openPool();
            GlStateManager.pushMatrix();
            DynamXRenderUtils.glTranslate(te.getRelativeTranslation());
            GlStateManager.translate(0.5D, 1.5D, 0.5D);
            GlStateManager.rotate(GlQuaternionPool.get(te.getCollidableRotation()));
            GlStateManager.translate(-0.5D, -1.5D, -0.5D);
            GlStateManager.scale((te.getRelativeScale().x != 0 ? te.getRelativeScale().x : 1), (te.getRelativeScale().y != 0 ? te.getRelativeScale().y : 1), (te.getRelativeScale().z != 0 ? te.getRelativeScale().z : 1));
            for (IShapeInfo partShape : te.getUnrotatedCollisionBoxes()) {
                RenderGlobal.drawBoundingBox(
                        (partShape.getPosition().x - partShape.getSize().x),
                        (partShape.getPosition().y - partShape.getSize().y),
                        (partShape.getPosition().z - partShape.getSize().z),
                        (partShape.getPosition().x + partShape.getSize().x),
                        (partShape.getPosition().y + partShape.getSize().y),
                        (partShape.getPosition().z + partShape.getSize().z),
                        0, 1, 1, 1);
            }
            GlStateManager.popMatrix();
            GlQuaternionPool.closePool();
            QuaternionPool.closePool();
        }
        if (DynamXDebugOptions.PLAYER_COLLISIONS.isActive()) {
            /* Start of Aymeric's collision debug */
            GlStateManager.translate(-te.getPos().getX() + te.getCollisionOffset().x, -te.getPos().getY() + te.getCollisionOffset().y, -te.getPos().getZ() + te.getCollisionOffset().z);

            try {
                for (MutableBoundingBox bb : te.getCollisionBoxes()) {

                    RenderGlobal.drawBoundingBox(bb.minX, bb.minY, bb.minZ, bb.maxX, bb.maxY, bb.maxZ, 1, 1, 0, 1);
                }
            } catch (ConcurrentModificationException e) {
                e.printStackTrace();
            }

            if (VehicleDebugRenderer.PlayerCollisionsDebug.lastTemp != null) {
                RenderGlobal.drawSelectionBoundingBox(VehicleDebugRenderer.PlayerCollisionsDebug.lastTemp, 0, 1, 1, 1);
            }
            if (motion != null) {
                RenderGlobal.drawBoundingBox(pos.x, pos.y, pos.z,
                        motion.x * 10 + pos.x, motion.y * 10 + pos.y,
                        motion.z * 10 + pos.z, 1, 0, 0, 1);
            }
            if (rotatedmotion != null) {
                RenderGlobal.drawBoundingBox(pos.x, pos.y, pos.z,
                        rotatedmotion.x * 10 + pos.x, rotatedmotion.y * 10 + pos.y,
                        rotatedmotion.z * 10 + pos.z, 0, 1, 0, 1);
            }
            if (realmotionrot != null) {
                RenderGlobal.drawBoundingBox(pos.x, pos.y, pos.z,
                        realmotionrot.x * 10 + pos.x, realmotionrot.y * 10 + pos.y,
                        realmotionrot.z * 10 + pos.z, 1, 0, 1, 1);
            }
            if (realmotion != null) {
                RenderGlobal.drawBoundingBox(pos.x, pos.y, pos.z,
                        realmotion.x * 10 + pos.x, realmotion.y * 10 + pos.y,
                        realmotion.z * 10 + pos.z, 0, 0, 1, 1);
            }
            /* End of Aymeric's collision debug*/
        }
        GlStateManager.enableLighting();
        GlStateManager.enableTexture2D();
        GlStateManager.enableDepth();
        GlStateManager.popMatrix();
        Vector3fPool.closePool();
    }
}<|MERGE_RESOLUTION|>--- conflicted
+++ resolved
@@ -1,7 +1,6 @@
 package fr.dynamx.client.renders;
 
 import com.jme3.math.Vector3f;
-import com.modularmods.mcgltf.animation.InterpolatedChannel;
 import fr.dynamx.api.contentpack.object.part.IShapeInfo;
 import fr.dynamx.api.events.DynamXBlockEvent;
 import fr.dynamx.api.events.EventStage;
@@ -19,25 +18,22 @@
 import fr.dynamx.utils.optimization.MutableBoundingBox;
 import fr.dynamx.utils.optimization.QuaternionPool;
 import fr.dynamx.utils.optimization.Vector3fPool;
+import net.minecraft.client.Minecraft;
 import net.minecraft.client.renderer.GlStateManager;
 import net.minecraft.client.renderer.RenderGlobal;
 import net.minecraft.client.renderer.tileentity.TileEntitySpecialRenderer;
-import net.minecraft.util.math.BlockPos;
 import net.minecraftforge.common.MinecraftForge;
 import org.lwjgl.opengl.GL11;
 import org.lwjgl.opengl.GL12;
 
 import java.util.ConcurrentModificationException;
-import java.util.HashMap;
-import java.util.List;
 
 import static fr.dynamx.utils.debug.renderer.VehicleDebugRenderer.PlayerCollisionsDebug.*;
 
 public class TESRDynamXBlock<T extends TEDynamXBlock> extends TileEntitySpecialRenderer<T> {
-
     @Override
     public void render(T te, double x, double y, double z, float partialTicks, int destroyStage, float alpha) {
-        //System.out.println(te +" " + te.getAnimator() +" " + te.getAnimator().modelAnimations);
+
         GL11.glPushMatrix();
         GL11.glPushAttrib(GL11.GL_ALL_ATTRIB_BITS);
         GL11.glShadeModel(GL11.GL_SMOOTH);
@@ -61,28 +57,26 @@
                         .add(te.getPackInfo().getRotation())
                         .add(0, te.getRotation() * 22.5f, 0);
 
+                //Rendering the model
+                //DynamXContext.getDxModelRegistry().getModel(te.getPackInfo().getModel()).renderModel((byte) te.getBlockMetadata(), false);
                 DxModelRenderer model = DynamXContext.getDxModelRegistry().getModel(te.getBlockObjectInfo().getModel());
                 if(model instanceof GltfModelRenderer){
                     te.getAnimator().update((GltfModelRenderer) model, partialTicks);
 
-                        te.getAnimator().setModelAnimations(((GltfModelRenderer) model).animations);
+                    te.getAnimator().setModelAnimations(((GltfModelRenderer) model).animations);
                 }
                 //Rendering the model
-<<<<<<< HEAD
                 model.renderModel((byte) te.getBlockMetadata(), false);
                 if (te.getBlockObjectInfo().isModelValid() && te.getLightsModule() != null) {
                     te.getBlockObjectInfo().getLightSources().values().forEach(d -> d.drawLights(null, Minecraft.getMinecraft().player.ticksExisted, te.getBlockObjectInfo().getModel(), te.getBlockObjectInfo().getScaleModifier(), te.getLightsModule(), false));
                 }
-                DynamXRenderUtils.spawnParticles(te.getBlockObjectInfo(), te.getWorld(), pos, rot);
-=======
-                DynamXContext.getDxModelRegistry().getModel(te.getPackInfo().getModel()).renderModel((byte) te.getBlockMetadata(), false);
+
                 /*
                 TODO USE SCENE GRAPH
                 if (te.getPackInfo().isModelValid() && te.getLightsModule() != null) {
                     te.getPackInfo().getLightSources().values().forEach(d -> d.drawLights(null, Minecraft.getMinecraft().player.ticksExisted, te.getPackInfo().getModel(), te.getPackInfo().getScaleModifier(), te.getLightsModule(), false));
                 }*/
                 DynamXRenderUtils.spawnParticles(te.getPackInfo(), te.getWorld(), pos, rot);
->>>>>>> 9266310a
                 MinecraftForge.EVENT_BUS.post(new DynamXBlockEvent.RenderTileEntity((DynamXBlock<?>) te.getBlockType(), getWorld(), te, this, x, y, z, partialTicks, destroyStage, alpha, EventStage.POST));
                 GlStateManager.popMatrix();
             }
