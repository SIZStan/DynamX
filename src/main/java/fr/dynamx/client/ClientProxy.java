package fr.dynamx.client;

import fr.aym.acslib.ACsLib;
import fr.aym.acslib.api.services.ThreadedLoadingService;
import fr.dynamx.api.audio.IDynamXSoundHandler;
import fr.dynamx.api.contentpack.object.INamedObject;
import fr.dynamx.api.contentpack.object.render.IObjPackObject;
import fr.dynamx.api.network.sync.PhysicsEntityNetHandler;
import fr.dynamx.api.obj.IModelTextureVariantsSupplier;
import fr.dynamx.api.obj.ObjModelPath;
import fr.dynamx.api.physics.IPhysicsWorld;
import fr.dynamx.client.handlers.ClientEventHandler;
import fr.dynamx.client.handlers.KeyHandler;
import fr.dynamx.client.network.UdpClientPhysicsEntityNetHandler;
import fr.dynamx.client.renders.RenderProp;
import fr.dynamx.client.renders.RenderRagdoll;
import fr.dynamx.client.renders.TESRDynamXBlock;
import fr.dynamx.client.renders.vehicle.RenderBaseVehicle;
import fr.dynamx.client.renders.vehicle.RenderCaterpillar;
import fr.dynamx.client.renders.vehicle.RenderDoor;
import fr.dynamx.client.sound.DynamXSoundHandler;
import fr.dynamx.common.CommonProxy;
import fr.dynamx.common.DynamXContext;
import fr.dynamx.common.blocks.TEDynamXBlock;
import fr.dynamx.common.contentpack.DynamXObjectLoaders;
import fr.dynamx.common.contentpack.loader.InfoLoader;
import fr.dynamx.common.entities.PhysicsEntity;
import fr.dynamx.common.entities.PropsEntity;
import fr.dynamx.common.entities.RagdollEntity;
import fr.dynamx.common.entities.vehicles.*;
import fr.dynamx.common.network.SPPhysicsEntityNetHandler;
import fr.dynamx.common.network.udp.CommandUdp;
import fr.dynamx.common.physics.entities.AbstractEntityPhysicsHandler;
import fr.dynamx.common.physics.world.BuiltinThreadedPhysicsWorld;
import fr.dynamx.utils.errors.DynamXErrorManager;
import fr.dynamx.utils.DynamXLoadingTasks;
import fr.dynamx.utils.DynamXUtils;
import fr.dynamx.utils.optimization.Vector3fPool;
import net.minecraft.client.Minecraft;
import net.minecraft.client.resources.IResourceManager;
import net.minecraft.client.resources.SimpleReloadableResourceManager;
import net.minecraft.util.text.TextComponentString;
import net.minecraft.util.text.TextFormatting;
import net.minecraft.world.World;
import net.minecraftforge.client.ClientCommandHandler;
import net.minecraftforge.client.model.ModelLoaderRegistry;
import net.minecraftforge.client.resource.IResourceType;
import net.minecraftforge.client.resource.ISelectiveResourceReloadListener;
import net.minecraftforge.client.resource.VanillaResourceType;
import net.minecraftforge.common.MinecraftForge;
import net.minecraftforge.fml.client.FMLClientHandler;
import net.minecraftforge.fml.client.registry.ClientRegistry;
import net.minecraftforge.fml.client.registry.RenderingRegistry;
import net.minecraftforge.fml.common.FMLCommonHandler;
import net.minecraftforge.fml.relauncher.Side;

import java.util.function.Predicate;

import static fr.dynamx.common.DynamXMain.log;

public class ClientProxy extends CommonProxy implements ISelectiveResourceReloadListener {
    public static IDynamXSoundHandler SOUND_HANDLER = new DynamXSoundHandler();

    public ClientProxy() {
        ModelLoaderRegistry.registerLoader(DynamXContext.getObjModelRegistry().getItemRenderer());
    }

    @Override
    public void scheduleTask(World mcWorld, Runnable task) {
        if (mcWorld.isRemote) {
            Minecraft.getMinecraft().addScheduledTask(task);
        } else {
            mcWorld.getMinecraftServer().addScheduledTask(task);
        }
    }

    @Override
    public void preInit() {
        super.preInit();

        //Loads all models avoiding duplicates
<<<<<<< HEAD
        for (InfoLoader<?, ?> infoLoader : DynamXObjectLoaders.getLoaders()) {
            for (INamedObject namedObject : infoLoader.getInfos().values()) {
                if (namedObject instanceof IObjPackObject && ((IObjPackObject) namedObject).shouldRegisterModel()) {
                    ObjModelPath modelPath = DynamXUtils.getModelPath(namedObject.getPackName(), ((IObjPackObject) namedObject).getModel());
                    DynamXContext.getObjModelRegistry().registerModel(modelPath, (IModelTextureVariantsSupplier) namedObject);
=======
        for (InfoLoader<?> l : DynamXObjectLoaders.getLoaders()) {
            for (INamedObject i : l.getInfos().values()) {
                if (i instanceof IObjPackObject && ((IObjPackObject) i).shouldRegisterModel()) {
                    DynamXContext.getObjModelRegistry().registerModel(((IObjPackObject) i).getModel(), (IModelTextureSupplier) i);
>>>>>>> aafaa6f3
                }
            }
        }
        log.info("Registered " + DynamXContext.getObjModelRegistry().getLoadedModelCount() + " obj models");

        RenderingRegistry.registerEntityRenderingHandler(CaterpillarEntity.class, RenderCaterpillar::new);
        RenderingRegistry.registerEntityRenderingHandler(CarEntity.class, RenderBaseVehicle.RenderCar::new);
        RenderingRegistry.registerEntityRenderingHandler(BoatEntity.class, RenderBaseVehicle.RenderBoat::new);
        RenderingRegistry.registerEntityRenderingHandler(TrailerEntity.class, RenderBaseVehicle.RenderTrailer::new);
        RenderingRegistry.registerEntityRenderingHandler(PropsEntity.class, RenderProp::new);
        RenderingRegistry.registerEntityRenderingHandler(DoorEntity.class, RenderDoor::new);
        RenderingRegistry.registerEntityRenderingHandler(RagdollEntity.class, RenderRagdoll::new);

        ((SimpleReloadableResourceManager) Minecraft.getMinecraft().getResourceManager()).registerReloadListener(this);
    }

    @Override
    public void init() {
        super.init();

        MinecraftForge.EVENT_BUS.register(new KeyHandler(FMLClientHandler.instance().getClient()));
        ClientCommandHandler.instance.registerCommand(new CommandUdp());

        ClientRegistry.bindTileEntitySpecialRenderer(TEDynamXBlock.class, new TESRDynamXBlock<>());
    }

    @Override
    public World getClientWorld() {
        return FMLClientHandler.instance().getClient().world;
    }

    @Override
    public World getServerWorld() {
        return FMLCommonHandler.instance().getMinecraftServerInstance().getEntityWorld();
    }

    @Override
    public boolean shouldUseBulletSimulation(World world) {
        return super.shouldUseBulletSimulation(world) && world.isRemote;
    }

    @Override
    public <T extends AbstractEntityPhysicsHandler<?, ?>> PhysicsEntityNetHandler<? extends PhysicsEntity<T>> getNetHandlerForEntity(PhysicsEntity<T> tPhysicsEntity) {
        //System.out.println("[TIMER] World of "+tPhysicsEntity+" is "+tPhysicsEntity.world);
        if (tPhysicsEntity.world.isRemote) {
            if (Minecraft.getMinecraft().isIntegratedServerRunning())
                return new SPPhysicsEntityNetHandler<>(tPhysicsEntity, Side.CLIENT);
            else
                return new UdpClientPhysicsEntityNetHandler<>(tPhysicsEntity);
        }
        return super.getNetHandlerForEntity(tPhysicsEntity);
    }

    @Override
    public int getTickTime() {
        return FMLClientHandler.instance().getClient().player.ticksExisted;
    }

    @Override
    public boolean ownsSimulation(PhysicsEntity<?> entity) {
        if (entity.getNetwork().getSimulationHolder().ownsPhysics(entity.world.isRemote ? Side.CLIENT : Side.SERVER)) {
            return true;
        }
        if (entity.world.isRemote && ClientEventHandler.MC.player.getRidingEntity() instanceof PhysicsEntity
                && ((PhysicsEntity<?>) ClientEventHandler.MC.player.getRidingEntity()).getNetwork().getSimulationHolder().ownsPhysics(Side.CLIENT)) {
            return true;
        }
        return DynamXContext.getPlayerPickingObjects().containsKey(ClientEventHandler.MC.player.getEntityId()) &&
                DynamXContext.getPlayerPickingObjects().get(ClientEventHandler.MC.player.getEntityId()) == entity.getEntityId();
        //on client side : true if the player is driving a vehicle (in any entity)
        /*return entity.getNetwork().getSimulationHolder() == SimulationHolder.SERVER_SP || (!entity.world.isRemote && entity.getNetwork().getSimulationHolder() == SimulationHolder.SERVER)
                || ()
                || ));*/
    }

    @Override
    public void onResourceManagerReload(IResourceManager resourceManager, Predicate<IResourceType> resourcePredicate) {
        if (resourcePredicate.test(VanillaResourceType.MODELS)) {
            DynamXLoadingTasks.reload(DynamXLoadingTasks.TaskContext.CLIENT, DynamXLoadingTasks.MODEL).thenAccept(empty -> {
                if (Minecraft.getMinecraft().player != null) {
                    if (DynamXErrorManager.getErrorManager().hasErrors(DynamXErrorManager.MODEL_ERRORS)) {
                        //TODO TRANSLATE
                        Minecraft.getMinecraft().player.sendMessage(new TextComponentString(TextFormatting.RED + "[DynamX] Certains modèles ont des problèmes, utilisez le menu de debug pour les voir"));
                    }
                }
            });
        }
    }

    @Override
    public IPhysicsWorld provideClientPhysicsWorld(World world) {
        return new BuiltinThreadedPhysicsWorld(world, !ClientEventHandler.MC.isSingleplayer());
    }

    private byte loadingState;

    @Override
    public void schedulePacksInit() {
        //This event handler needs to be registered before mc's sound system init
        MinecraftForge.EVENT_BUS.register(new ClientEventHandler());

        ((SimpleReloadableResourceManager) Minecraft.getMinecraft().getResourceManager()).registerReloadListener((ISelectiveResourceReloadListener) (resourceManager, resourcePredicate) -> {
            if (loadingState == 0) {
                loadingState++;
            } else if (loadingState == 1) {
                loadingState++;
                ThreadedLoadingService loadingService = ACsLib.getPlatform().provideService(ThreadedLoadingService.class);
                loadingService.addTask(ThreadedLoadingService.ModLoadingSteps.BLOCK_REGISTRY, "packsload", () -> {
                    Vector3fPool.openPool(); //Open a pool for the loading of entities
                    DynamXLoadingTasks.reload(DynamXLoadingTasks.TaskContext.MC_INIT, DynamXLoadingTasks.PACK);

                    //Must follow addons init
                    loadingService.addTask(ThreadedLoadingService.ModLoadingSteps.INIT, "proxy preinit", this::preInit);
                });
            }
        });
    }
}<|MERGE_RESOLUTION|>--- conflicted
+++ resolved
@@ -6,8 +6,7 @@
 import fr.dynamx.api.contentpack.object.INamedObject;
 import fr.dynamx.api.contentpack.object.render.IObjPackObject;
 import fr.dynamx.api.network.sync.PhysicsEntityNetHandler;
-import fr.dynamx.api.obj.IModelTextureVariantsSupplier;
-import fr.dynamx.api.obj.ObjModelPath;
+import fr.dynamx.api.obj.IModelTextureSupplier;
 import fr.dynamx.api.physics.IPhysicsWorld;
 import fr.dynamx.client.handlers.ClientEventHandler;
 import fr.dynamx.client.handlers.KeyHandler;
@@ -34,7 +33,6 @@
 import fr.dynamx.common.physics.world.BuiltinThreadedPhysicsWorld;
 import fr.dynamx.utils.errors.DynamXErrorManager;
 import fr.dynamx.utils.DynamXLoadingTasks;
-import fr.dynamx.utils.DynamXUtils;
 import fr.dynamx.utils.optimization.Vector3fPool;
 import net.minecraft.client.Minecraft;
 import net.minecraft.client.resources.IResourceManager;
@@ -79,18 +77,11 @@
         super.preInit();
 
         //Loads all models avoiding duplicates
-<<<<<<< HEAD
         for (InfoLoader<?, ?> infoLoader : DynamXObjectLoaders.getLoaders()) {
             for (INamedObject namedObject : infoLoader.getInfos().values()) {
                 if (namedObject instanceof IObjPackObject && ((IObjPackObject) namedObject).shouldRegisterModel()) {
                     ObjModelPath modelPath = DynamXUtils.getModelPath(namedObject.getPackName(), ((IObjPackObject) namedObject).getModel());
                     DynamXContext.getObjModelRegistry().registerModel(modelPath, (IModelTextureVariantsSupplier) namedObject);
-=======
-        for (InfoLoader<?> l : DynamXObjectLoaders.getLoaders()) {
-            for (INamedObject i : l.getInfos().values()) {
-                if (i instanceof IObjPackObject && ((IObjPackObject) i).shouldRegisterModel()) {
-                    DynamXContext.getObjModelRegistry().registerModel(((IObjPackObject) i).getModel(), (IModelTextureSupplier) i);
->>>>>>> aafaa6f3
                 }
             }
         }
