--- conflicted
+++ resolved
@@ -81,16 +81,6 @@
     /* World events */
 
     @SubscribeEvent
-<<<<<<< HEAD
-    public void onWorldLoaded(WorldEvent.Load event) {
-        if (DynamXContext.getPhysicsWorld() == null && event.getWorld().isRemote && event.getWorld().provider.getDimension() == 0) {
-            DynamXContext.setPhysicsWorld(DynamXMain.proxy.provideClientPhysicsWorld(event.getWorld()));
-        }
-    }
-
-    @SubscribeEvent
-=======
->>>>>>> 5b9ef6fd
     public void onWorldUnloaded(WorldEvent.Unload event) {
         if (event.getWorld().isRemote) {
             ClientProxy.SOUND_HANDLER.unload();
