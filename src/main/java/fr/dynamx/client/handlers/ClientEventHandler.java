package fr.dynamx.client.handlers;

import fr.aym.acsguis.api.ACsGuiApi;
import fr.aym.acslib.ACsLib;
import fr.aym.mps.ModProtectionSystem;
import fr.dynamx.api.contentpack.object.part.InteractivePart;
import fr.dynamx.api.entities.IModuleContainer;
import fr.dynamx.api.events.VehicleEntityEvent;
import fr.dynamx.client.ClientProxy;
import fr.dynamx.client.camera.CameraSystem;
import fr.dynamx.client.gui.ButtonSlider;
import fr.dynamx.client.gui.GuiLoadingErrors;
import fr.dynamx.client.gui.GuiTexturedButton;
import fr.dynamx.client.gui.VehicleHud;
import fr.dynamx.client.renders.RenderMovableLine;
import fr.dynamx.client.renders.model.renderer.ObjModelRenderer;
import fr.dynamx.common.DynamXContext;
import fr.dynamx.common.DynamXMain;
import fr.dynamx.common.blocks.DynamXBlock;
import fr.dynamx.common.contentpack.type.objects.BlockObject;
import fr.dynamx.common.entities.BaseVehicleEntity;
import fr.dynamx.common.entities.PhysicsEntity;
import fr.dynamx.common.entities.PropsEntity;
import fr.dynamx.common.items.DynamXItemSpawner;
import fr.dynamx.common.items.tools.ItemSlopes;
import fr.dynamx.common.network.packets.MessageEntityInteract;
import fr.dynamx.common.physics.player.WalkingOnPlayerController;
import fr.dynamx.common.slopes.GuiSlopesConfig;
import fr.dynamx.utils.DynamXConfig;
import fr.dynamx.utils.DynamXConstants;
import fr.dynamx.utils.debug.DynamXDebugOptions;
import fr.dynamx.utils.errors.DynamXErrorManager;
import fr.dynamx.utils.optimization.QuaternionPool;
import fr.dynamx.utils.optimization.Vector3fPool;
import net.minecraft.client.Minecraft;
import net.minecraft.client.gui.Gui;
import net.minecraft.client.gui.GuiButton;
import net.minecraft.client.gui.GuiMainMenu;
import net.minecraft.client.gui.GuiScreenOptionsSounds;
import net.minecraft.client.renderer.GlStateManager;
import net.minecraft.client.renderer.RenderHelper;
import net.minecraft.client.renderer.culling.Frustum;
import net.minecraft.client.renderer.culling.ICamera;
import net.minecraft.client.renderer.entity.RenderPlayer;
import net.minecraft.client.settings.GameSettings;
import net.minecraft.entity.Entity;
import net.minecraft.entity.EntityLivingBase;
import net.minecraft.entity.player.EntityPlayer;
import net.minecraft.item.ItemBlock;
import net.minecraft.item.ItemStack;
import net.minecraft.util.*;
import net.minecraft.util.math.BlockPos;
import net.minecraft.util.math.MathHelper;
import net.minecraft.util.math.RayTraceResult;
import net.minecraft.util.text.TextComponentString;
import net.minecraft.util.text.TextFormatting;
import net.minecraftforge.client.event.*;
import net.minecraftforge.client.event.sound.SoundLoadEvent;
import net.minecraftforge.client.event.sound.SoundSetupEvent;
import net.minecraftforge.event.entity.player.PlayerInteractEvent;
import net.minecraftforge.event.world.WorldEvent;
import net.minecraftforge.fml.common.eventhandler.EventPriority;
import net.minecraftforge.fml.common.eventhandler.SubscribeEvent;
import net.minecraftforge.fml.common.gameevent.TickEvent;
import net.minecraftforge.fml.common.network.FMLNetworkEvent;

import java.util.HashSet;
import java.util.UUID;

public class ClientEventHandler {
    public static final Minecraft MC = Minecraft.getMinecraft();
    public static HashSet<UUID> renderingEntity = new HashSet<>();
    public static RenderPlayer renderPlayer;

    /* Placing block */
    private ObjModelRenderer model;
    private boolean canPlace;
    private BlockPos blockPos;
    private int playerOrientation;
    private BlockObject<?> blockObjectInfo;

    /* World events */

    @SubscribeEvent
    public void onWorldLoad(WorldEvent.Load event) {
        if (event.getWorld().isRemote && event.getWorld().provider.getDimension() == 0) {
            DynamXContext.getObjModelRegistry().uploadVAOs();
        }
    }

    @SubscribeEvent
    public void onWorldUnloaded(WorldEvent.Unload event) {
        if (event.getWorld().isRemote) {
            ClientProxy.SOUND_HANDLER.unload();
        }
        DynamXDebugOptions.PROFILING.disable();
    }

    /* Interaction events */

    @SubscribeEvent
    public void onInteract(PlayerInteractEvent.EntityInteract event) {
        EntityPlayer player = event.getEntityPlayer();
        if (player.world.isRemote) {
            if (event.getTarget() instanceof PhysicsEntity && event.getHand().equals(EnumHand.MAIN_HAND) && !(event.getEntityPlayer().getHeldItem(event.getHand()).getItem() instanceof DynamXItemSpawner)) {
                DynamXContext.getNetwork().sendToServer(new MessageEntityInteract(event.getTarget().getEntityId()));
                event.setCanceled(true);
                event.setCancellationResult(EnumActionResult.SUCCESS);
            }
        }
    }

    @SubscribeEvent
    public void onRightClickAir(PlayerInteractEvent.RightClickItem e) {
        if (e.getWorld().isRemote && (MC.objectMouseOver == null || MC.objectMouseOver.typeOfHit == RayTraceResult.Type.MISS) && e.getEntity() instanceof EntityPlayer && !e.getEntity().isSneaking() && e.getItemStack().getItem() instanceof ItemSlopes) {
            Minecraft.getMinecraft().displayGuiScreen(new GuiSlopesConfig(e.getItemStack()).getGuiScreen());
        }
    }

    @SubscribeEvent
    public void onMount(VehicleEntityEvent.PlayerMount event) {
        if (event.getEntityMounted() instanceof EntityPlayer) {
            if (((EntityPlayer) event.getEntityMounted()).isUser()) {
                ACsGuiApi.asyncLoadThenShowHudGui("Vehicle HUD", () -> new VehicleHud((IModuleContainer.ISeatsContainer) event.getEntity()));
            }
        }
    }

    @SubscribeEvent
    public void onDismount(VehicleEntityEvent.EntityDismount event) {
        if (event.getEntityDismounted() instanceof EntityPlayer) {
            if (((EntityPlayer) event.getEntityDismounted()).isUser()) {
                ACsGuiApi.closeHudGui();
            }
        }
    }

    /* Gui events */

    //private static final ResourceLocation CRAFTING_TABLE_GUI_TEXTURES = new ResourceLocation("textures/gui/container/crafting_table.png");

    @SubscribeEvent
    public void initMainMenu(GuiScreenEvent.InitGuiEvent.Post event) {
        if (event.getGui() instanceof GuiMainMenu && DynamXErrorManager.getErrorManager().hasErrors(ACsLib.getPlatform().getACsLibErrorCategory(), DynamXErrorManager.INIT_ERRORS, DynamXErrorManager.PACKS__ERRORS, DynamXErrorManager.MODEL_ERRORS, ACsGuiApi.getCssErrorType(), ModProtectionSystem.getMpsErrorCategory()))
            event.getButtonList().add(new GuiTexturedButton(-54391, event.getGui().width - 25, 5, 20, 20, TextFormatting.GOLD + "DynamX loading errors" + TextFormatting.RESET, new ResourceLocation(DynamXConstants.ID, "textures/mark.png")));
        else if (event.getGui() instanceof GuiMainMenu && DynamXErrorManager.getErrorManager().hasErrors(DynamXErrorManager.UPDATES)) //TODO MAJ INFO BUTTON
            event.getButtonList().add(new GuiButton(-54391, event.getGui().width / 2 - 110, event.getGui().height - 30, 220, 20, TextFormatting.AQUA + "Mise à jour DynamX disponible !" + TextFormatting.RESET));
            //else if (event.getGui() instanceof GuiWorldSelection || event.getGui() instanceof GuiMultiplayer)
            //    event.getButtonList().add(new GuiButtonImage(-54392, event.getGui().width - 25, 5, 20, 18, 0, 168, 19, CRAFTING_TABLE_GUI_TEXTURES));
        else if (event.getGui() instanceof GuiScreenOptionsSounds) {
            int i = 1 + SoundCategory.values().length;
            event.getButtonList().add(new ButtonSlider(-54393, event.getGui().width / 2 - 155 + i % 2 * 160, event.getGui().height / 6 - 12 + 24 * (i >> 1), false, "DynamX Sounds" + TextFormatting.RESET));
        }
    }

    @SubscribeEvent
    public void performMainMenuAction(GuiScreenEvent.ActionPerformedEvent.Post event) {
        if (event.getGui() instanceof GuiMainMenu && event.getButton().id == -54391)
            ACsGuiApi.asyncLoadThenShowGui("LoadingErrors", GuiLoadingErrors::new);
        /* else if ((event.getGui() instanceof GuiWorldSelection || event.getGui() instanceof GuiMultiplayer) && event.getButton().id == -54392) {
            Minecraft.getMinecraft().displayGuiScreen(new GuiDisconnected(event.getGui(), "Improving DynamX", new TextComponentString("DynamX is collecting data about your computer (GPU, memory, OS) and crash-reports to improve the mod. \n" +
                    "You can disable this in the configuration file of DynamX (under 'config' directory)")));
        }*/
    }


    @SubscribeEvent
    public void drawHudCursor(RenderGameOverlayEvent.Pre event) {
        if (event.getType() == RenderGameOverlayEvent.ElementType.CROSSHAIRS) {
            Vector3fPool.openPool();
            GlStateManager.enableBlend();
            GameSettings gamesettings = MC.gameSettings;

            if (gamesettings.thirdPersonView == 0 && MC.player.getRidingEntity() == null && MC.objectMouseOver != null) {
                ResourceLocation loc = null;
                if (MC.objectMouseOver.entityHit instanceof BaseVehicleEntity) {
                    InteractivePart<?, ?> part = ((BaseVehicleEntity<?>) MC.objectMouseOver.entityHit).getHitPart(MC.player);
                    if (part != null) {
                        loc = part.getHudCursorTexture();
                    }
                } else if (MC.objectMouseOver.entityHit instanceof PropsEntity) {
                    loc = new ResourceLocation(DynamXConstants.ID, "textures/focus.png");
                }

                if (loc != null) {
                    event.setCanceled(true);
                    int l = event.getResolution().getScaledWidth();
                    int i1 = event.getResolution().getScaledHeight();

                    MC.getTextureManager().bindTexture(loc);

                    GlStateManager.tryBlendFuncSeparate(GlStateManager.SourceFactor.ONE_MINUS_DST_COLOR, GlStateManager.DestFactor.ONE_MINUS_SRC_COLOR, GlStateManager.SourceFactor.ONE, GlStateManager.DestFactor.ZERO);
                    GlStateManager.enableAlpha();
                    Gui.drawModalRectWithCustomSizedTexture(l / 2 - 7, i1 / 2 - 7, 0, 0, 16, 16, 16, 16);
                }
            }
            Vector3fPool.closePool();
        } else if (event.getType() == RenderGameOverlayEvent.ElementType.ALL && !Minecraft.getMinecraft().isSingleplayer() && DynamXConfig.useUdp && (!DynamXContext.getNetwork().isConnected() || !DynamXContext.getNetwork().getQuickNetwork().isAuthenticated())) {
            String text = "DynamX: connecting to the server " + (DynamXContext.getNetwork().isConnected() ? "2/2" : "1/2");
            switch ((int) (Minecraft.getSystemTime() / 600L % 3L)) {
                case 0:
                default:
                    text += ".  ";
                    break;
                case 1:
                    text += " . ";
                    break;
                case 2:
                    text += "  .";
                    break;
            }
            MC.fontRenderer.drawString(text, event.getResolution().getScaledWidth() - MC.fontRenderer.getStringWidth(text) - 4, 4, 0xFFFFFFFF);
            GlStateManager.color(1, 1, 1, 1);
        }
    }

    /* Network events */

    private static long connectionTime = -1;

    @SubscribeEvent
    public void onClientConnected(FMLNetworkEvent.ClientConnectedToServerEvent event) {
        connectionTime = System.currentTimeMillis();
    }

    @SubscribeEvent
    public void onClientDisconnected(FMLNetworkEvent.ClientDisconnectionFromServerEvent event) {
        DynamXContext.getNetwork().stopNetwork();
        connectionTime = -1;
    }

    /* Sound events */

    @SubscribeEvent
    public void onSoundSystemSetup(SoundSetupEvent event) {
        ClientProxy.SOUND_HANDLER.setup(event);
    }

    @SubscribeEvent
    public void onSoundSystemLoad(SoundLoadEvent event) {
        ClientProxy.SOUND_HANDLER.load(event);
    }

    /* Tick/render events */

    @SubscribeEvent
    public void onClientTick(TickEvent.ClientTickEvent event) {
        ClientProxy.SOUND_HANDLER.tick();

        if (connectionTime != -1 && !Minecraft.getMinecraft().isSingleplayer()) {
            if ((System.currentTimeMillis() - connectionTime) > 30000) {
                if (!DynamXContext.getNetwork().isConnected()) {
<<<<<<< HEAD
                    DynamXMain.log.warn("Failed to establish an TCP/UDP connection : timed out (0x1)");
                    if (Minecraft.getMinecraft().getConnection() != null)
                        Minecraft.getMinecraft().getConnection().getNetworkManager().closeChannel(new TextComponentString("DynamX TCP/UDP connection timed out (Auth not started)"));
=======
                    DynamXMain.log.fatal("Failed to establish an UDP connection : timed out (0x1)");
                    connectionTime = -1;
                    if (Minecraft.getMinecraft().getConnection() != null && DynamXConfig.doUdpTimeOut)
                        Minecraft.getMinecraft().getConnection().getNetworkManager().closeChannel(new TextComponentString("DynamX UDP connection timed out (Auth not started)"));
>>>>>>> 059ecf2c
                } else
                    connectionTime = -1;
            }
        }

        model = null;
        EntityPlayer entityPlayer = Minecraft.getMinecraft().player;
        if (entityPlayer != null) {
            if (DynamXContext.getWalkingPlayers().containsKey(entityPlayer)) {
                PhysicsEntity<?> physicsEntity = DynamXContext.getWalkingPlayers().get(entityPlayer);
                if (!physicsEntity.canPlayerStandOnTop()) {
                    if (WalkingOnPlayerController.controller != null) {
                        WalkingOnPlayerController.controller.disable();
                        entityPlayer.motionY += 0.2D;
                    }
                }
            }

            ItemStack currentItem = entityPlayer.inventory.getCurrentItem();
            if (currentItem.getItem() instanceof ItemBlock && ((ItemBlock) currentItem.getItem()).getBlock() instanceof DynamXBlock) {
                ItemBlock itemBlock = (ItemBlock) currentItem.getItem();
                DynamXBlock<?> block = (DynamXBlock<?>) itemBlock.getBlock();
                RayTraceResult target = Minecraft.getMinecraft().objectMouseOver;
                if (target != null && target.typeOfHit == RayTraceResult.Type.BLOCK) {
                    EnumFacing side = target.sideHit;
                    playerOrientation = MathHelper.floor((entityPlayer.rotationYaw * 16.0F / 360.0F) + 0.5D) & 0xF;
                    blockPos = new BlockPos(target.getBlockPos().getX() + side.getXOffset(),
                            target.getBlockPos().getY() + side.getYOffset(),
                            target.getBlockPos().getZ() + side.getZOffset());

                    blockObjectInfo = block.blockObjectInfo;
                    this.canPlace = itemBlock.canPlaceBlockOnSide(entityPlayer.world, blockPos, side, entityPlayer, currentItem);
                    this.model = DynamXContext.getObjModelRegistry().getModel(block.blockObjectInfo.getModel());
                }
            }
        }
    }

    @SubscribeEvent
    public void onDrawBlockHighlight(DrawBlockHighlightEvent event) {
        if (this.model != null) {
            GlStateManager.enableAlpha();
            model.renderPreview(blockObjectInfo, event.getPlayer(), blockPos, canPlace, playerOrientation, event.getPartialTicks());
        }
    }

    @SubscribeEvent
    public void onEntityCameraSetup(EntityViewRenderEvent.CameraSetup event) {
        if (event.getEntity().getRidingEntity() instanceof BaseVehicleEntity)
            CameraSystem.rotateVehicleCamera(event);
    }

    @SubscribeEvent
    public void renderWorldLast(RenderWorldLastEvent event) {
        double partialTicks = event.getPartialTicks();

        float x = (float) (MC.player.lastTickPosX + (MC.player.posX - MC.player.lastTickPosX) * partialTicks);
        float y = (float) (MC.player.lastTickPosY + (MC.player.posY - MC.player.lastTickPosY) * partialTicks);
        float z = (float) (MC.player.lastTickPosZ + (MC.player.posZ - MC.player.lastTickPosZ) * partialTicks);
        GlStateManager.pushMatrix();
        GlStateManager.disableLighting();
        GlStateManager.disableTexture2D();
        GlStateManager.disableDepth();
        GlStateManager.translate(-x, -y, -z);

        Vector3fPool.openPool();
        QuaternionPool.openPool();
        {
            RenderMovableLine.renderLine(event.getPartialTicks());
        }
        Vector3fPool.closePool();
        QuaternionPool.closePool();

        GlStateManager.enableTexture2D();
        GlStateManager.enableDepth();
        GlStateManager.enableLighting();
        GlStateManager.popMatrix();

        if (ClientDebugSystem.enableDebugDrawing) {
            if (DynamXDebugOptions.CAMERA_RAYCAST.isActive()) {
                CameraSystem.drawDebug();
            }
        }
        renderBigEntities((float) partialTicks);

        /*
        GlStateManager.pushMatrix();
        GlStateManager.disableTexture2D();
        GlStateManager.disableDepth();
        GlStateManager.depthMask(false);
        GlStateManager.disableTexture2D();
        GlStateManager.disableLighting();
        GlStateManager.disableCull();
        GlStateManager.disableBlend();

        x = y =z = 0;
        Tessellator tessellator = Tessellator.getInstance();
        BufferBuilder bufferbuilder = tessellator.getBuffer();

        float f = MathHelper.cos(-0 * 0.017453292F - (float)Math.PI);
        float f1 = MathHelper.sin(-0 * 0.017453292F - (float)Math.PI);
        float f2 = -MathHelper.cos(-0 * 0.017453292F);
        float f3 = MathHelper.sin(-0 * 0.017453292F);
        Vec3d vec3d = new Vec3d((double)(f1 * f2), (double)f3, (double)(f * f2));

        //Vec3d vec3d = MC.player.getLook((float) partialTicks);
        Vector3f vector3f = Vector3fPool.get(vec3d);
        if(MC.player.getRidingEntity() instanceof BaseVehicleEntity) {
            Quaternion q = QuaternionPool.get();
            DynamXMath.slerp((float) partialTicks, ((BaseVehicleEntity<?>) MC.player.getRidingEntity()).renderRotation, ((BaseVehicleEntity<?>) MC.player.getRidingEntity()).renderRotation, q);
            vector3f = DynamXGeometry.rotateVectorByQuaternion(vector3f, q);
        }
        bufferbuilder.begin(3, DefaultVertexFormats.POSITION_COLOR);
        bufferbuilder.pos(x, y + (double)MC.player.getEyeHeight(), z).color(0, 255, 255, 255).endVertex();
        bufferbuilder.pos(x + vector3f.x * 20.0D, y + (double)MC.player.getEyeHeight() + vector3f.y * 20.0D, z + vector3f.z * 20.0D).color(0, 255, 255, 255).endVertex();
        tessellator.draw();
        GlStateManager.enableTexture2D();
        GlStateManager.enableLighting();
        GlStateManager.enableCull();
        GlStateManager.disableBlend();
        GlStateManager.depthMask(true);
        GlStateManager.popMatrix();
         */
    }

    private static void renderBigEntities(float partialTicks) {
        boolean setup = false;
        Entity entity = MC.getRenderViewEntity();
        ICamera icamera = null;
        double d0 = 0, d1 = 0, d2 = 0;

        for (Entity e : MC.world.loadedEntityList) {
            if (e instanceof PhysicsEntity) {
                if (!((PhysicsEntity<?>) e).wasRendered) {
                    if (!setup) {
                        GlStateManager.pushMatrix();
                        RenderHelper.enableStandardItemLighting();
                        MC.entityRenderer.enableLightmap();
                        icamera = new Frustum();

                        d0 = entity.lastTickPosX + (entity.posX - entity.lastTickPosX) * partialTicks;
                        d1 = entity.lastTickPosY + (entity.posY - entity.lastTickPosY) * partialTicks;
                        d2 = entity.lastTickPosZ + (entity.posZ - entity.lastTickPosZ) * partialTicks;
                        icamera.setPosition(d0, d1, d2);

                        d0 = entity.prevPosX + (entity.posX - entity.prevPosX) * partialTicks;
                        d1 = entity.prevPosY + (entity.posY - entity.prevPosY) * partialTicks;
                        d2 = entity.prevPosZ + (entity.posZ - entity.prevPosZ) * partialTicks;
                        setup = true;
                    }
                    boolean flag = MC.getRenderManager().shouldRender(e, icamera, d0, d1, d2) || e.isRidingOrBeingRiddenBy(MC.player);

                    if (flag) {
                        boolean flag1 = MC.getRenderViewEntity() instanceof EntityLivingBase && ((EntityLivingBase) MC.getRenderViewEntity()).isPlayerSleeping();

                        if ((e != MC.getRenderViewEntity() || MC.gameSettings.thirdPersonView != 0 || flag1) && (e.posY < 0.0D || e.posY >= 256.0D || MC.world.isBlockLoaded(e.getPosition()))) {
                            MC.getRenderManager().renderEntityStatic(e, partialTicks, false);
                        }
                    }
                }
                ((PhysicsEntity<?>) e).wasRendered = false;
            }
        }
        if (setup) {
            MC.entityRenderer.disableLightmap();
            RenderHelper.disableStandardItemLighting();
            GlStateManager.popMatrix();
        }
    }

    @SubscribeEvent(priority = EventPriority.HIGHEST)
    public void playerRender(RenderPlayerEvent.Pre event) {
        renderPlayer = event.getRenderer();
        if (event.getEntityPlayer().getRidingEntity() instanceof BaseVehicleEntity && !renderingEntity.contains(event.getEntity().getUniqueID()) && event.getRenderer().getRenderManager().isRenderShadow()) { //If shadows are disabled, were are in GuiInventory, CAN BREAK OTHER MODS
            //If the player is on a seat, and GlobalRender isn't rendering players riding the entity, just cancel the event, and cancel all modifications by other mods (priority = EventPriority.HIGHEST)
            event.setCanceled(true);
        }
    }

    @SubscribeEvent(priority = EventPriority.HIGHEST)
    public void entityRender(RenderLivingEvent.Pre event) {
        if (event.getEntity().getRidingEntity() instanceof BaseVehicleEntity && !renderingEntity.contains(event.getEntity().getUniqueID()) && event.getRenderer().getRenderManager().isRenderShadow()) { //If shadows are disabled, were are in GuiInventory, CAN BREAK OTHER MODS
            //If the entity is on a seat, and GlobalRender isn't rendering entity riding the entity, just cancel the event, and cancel all modifications by other mods (priority = EventPriority.HIGHEST)
            event.setCanceled(true);
        }
    }
}<|MERGE_RESOLUTION|>--- conflicted
+++ resolved
@@ -250,16 +250,10 @@
         if (connectionTime != -1 && !Minecraft.getMinecraft().isSingleplayer()) {
             if ((System.currentTimeMillis() - connectionTime) > 30000) {
                 if (!DynamXContext.getNetwork().isConnected()) {
-<<<<<<< HEAD
-                    DynamXMain.log.warn("Failed to establish an TCP/UDP connection : timed out (0x1)");
-                    if (Minecraft.getMinecraft().getConnection() != null)
-                        Minecraft.getMinecraft().getConnection().getNetworkManager().closeChannel(new TextComponentString("DynamX TCP/UDP connection timed out (Auth not started)"));
-=======
-                    DynamXMain.log.fatal("Failed to establish an UDP connection : timed out (0x1)");
+                    DynamXMain.log.fatal("Failed to establish an TCP/UDP connection : timed out (0x1)");
                     connectionTime = -1;
                     if (Minecraft.getMinecraft().getConnection() != null && DynamXConfig.doUdpTimeOut)
                         Minecraft.getMinecraft().getConnection().getNetworkManager().closeChannel(new TextComponentString("DynamX UDP connection timed out (Auth not started)"));
->>>>>>> 059ecf2c
                 } else
                     connectionTime = -1;
             }
