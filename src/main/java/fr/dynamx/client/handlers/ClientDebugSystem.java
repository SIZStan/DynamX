package fr.dynamx.client.handlers;

import com.jme3.bullet.joints.PhysicsJoint;
import com.jme3.bullet.objects.PhysicsRigidBody;
import com.jme3.math.Vector3f;
import fr.dynamx.api.contentpack.object.IPartContainer;
import fr.dynamx.api.contentpack.object.part.BasePart;
import fr.dynamx.api.network.sync.v3.NetworkActivityTracker;
import fr.dynamx.client.camera.CameraSystem;
import fr.dynamx.common.DynamXContext;
import fr.dynamx.common.contentpack.parts.PartSeat;
import fr.dynamx.common.entities.PackPhysicsEntity;
import fr.dynamx.common.entities.PhysicsEntity;
import fr.dynamx.common.network.packets.MessageDebugRequest;
import fr.dynamx.common.physics.utils.RigidBodyTransform;
import fr.dynamx.utils.DynamXConstants;
import fr.dynamx.utils.DynamXUtils;
import fr.dynamx.utils.client.ClientDynamXUtils;
import fr.dynamx.utils.client.DynamXRenderUtils;
import fr.dynamx.utils.debug.*;
import fr.dynamx.utils.debug.renderer.PhysicsDebugRenderer;
import fr.dynamx.utils.maths.DynamXMath;
import fr.dynamx.utils.optimization.GlQuaternionPool;
import fr.dynamx.utils.optimization.QuaternionPool;
import fr.dynamx.utils.optimization.Vector3fPool;
import net.minecraft.client.Minecraft;
import net.minecraft.client.gui.FontRenderer;
import net.minecraft.client.renderer.BufferBuilder;
import net.minecraft.client.renderer.GlStateManager;
import net.minecraft.client.renderer.Tessellator;
import net.minecraft.client.renderer.vertex.DefaultVertexFormats;
import net.minecraft.entity.Entity;
import net.minecraft.entity.player.EntityPlayer;
import net.minecraftforge.client.event.RenderGameOverlayEvent;
import net.minecraftforge.client.event.RenderWorldLastEvent;
import net.minecraftforge.fml.common.Mod;
import net.minecraftforge.fml.common.eventhandler.EventPriority;
import net.minecraftforge.fml.common.eventhandler.SubscribeEvent;
import net.minecraftforge.fml.common.gameevent.TickEvent;
import net.minecraftforge.fml.relauncher.Side;
import net.minecraftforge.fml.relauncher.SideOnly;
import org.lwjgl.opengl.GL11;
import org.lwjgl.util.vector.Quaternion;

import java.util.*;
import java.util.function.Predicate;

@Mod.EventBusSubscriber(modid = DynamXConstants.ID, value = Side.CLIENT)
public class ClientDebugSystem {
    private static final List<ProfilingData.Measure> physicsTicks = new ArrayList<>();
    public static boolean enableDebugDrawing;
    public static int MOVE_DEBUG;

    public static final Map<Long, RigidBodyTransform>[] prevRigidBodyStates = new Map[]{new HashMap<>(), new HashMap<>()};

    private static byte curRigidBodyStatesIndex;
    private static byte prevRigidBodyStatesIndex;

    private static final Minecraft MC = Minecraft.getMinecraft();

    @SubscribeEvent
    @SideOnly(Side.CLIENT)
    public static void tickEvent(TickEvent.ClientTickEvent event) {
        if (event.phase == TickEvent.Phase.START) {
            enableDebugDrawing = DynamXDebugOptions.DEBUG_RENDER.isActive();
            if (Minecraft.getMinecraft().player != null && Minecraft.getMinecraft().player.ticksExisted % 5 == 0) {
                int request = 0;
                for (DynamXDebugOptions.DebugCategories categories : DynamXDebugOptions.DebugCategories.values()) {
                    for (DynamXDebugOption o : categories.getOptions()) {
                        if (o.serverRequestMask() != 0 && o.isActive()) {
                            request = request | o.serverRequestMask();
                            break;
                        }
                    }
                }
                if (request != 0) {
                    DynamXContext.getNetwork().sendToServer(new MessageDebugRequest(request));
                }
            }

<<<<<<< HEAD
            if (enableDebugDrawing && DynamXContext.getPhysicsWorld() != null) {
=======
            if (MC.world != null && DynamXContext.getPhysicsWorld(MC.world) != null) {
>>>>>>> 08d449f6
                QuaternionPool.openPool();
                Vector3fPool.openPool();
                curRigidBodyStatesIndex++;
                if (curRigidBodyStatesIndex > 1) {
                    curRigidBodyStatesIndex = 0;
                }
                prevRigidBodyStates[curRigidBodyStatesIndex].clear();
                for (PhysicsRigidBody body : DynamXContext.getPhysicsWorld(MC.world).getDynamicsWorld().getRigidBodyList()) {
                    prevRigidBodyStates[curRigidBodyStatesIndex].put(body.nativeId(), new RigidBodyTransform(body));
                }
                Vector3fPool.closePool();
                QuaternionPool.closePool();
            }
        }
    }

    @SubscribeEvent
    @SideOnly(Side.CLIENT)
    public static void overlay(RenderGameOverlayEvent.Post event) {
        if (event.getType().equals(RenderGameOverlayEvent.ElementType.TEXT) && enableDebugDrawing) {
            FontRenderer fontRenderer = MC.fontRenderer;
            String s = "Drawing debug";
            fontRenderer.drawString(s, event.getResolution().getScaledWidth() - fontRenderer.getStringWidth(s) - 2, 2, 0xFFBC00);
            if (DynamXContext.getPhysicsWorld(MC.world) != null) {
                s = "Entities: " + DynamXContext.getPhysicsWorld(MC.world).getLoadedEntityCount();
            } else
                s = "Not simulating...";
            fontRenderer.drawString(s, event.getResolution().getScaledWidth() - fontRenderer.getStringWidth(s) - 2, 12, 0xFFBC00);
            //fontRenderer.drawString("Physics time: " + BasePhysicsWorld.TIME +" ms", event.getResolution().getScaledWidth() - fontRenderer.getStringWidth(s) - 40, 22, 0xFFBC00);

            if (DynamXDebugOptions.PROFILING.isActive()) {
                if (Minecraft.getMinecraft().player.ticksExisted % 3 == 0) {
                    ProfilingData d = Profiler.get().getData(Profiler.Profiles.BULLET_STEP_SIM);
                    if (d != null)
                        physicsTicks.add(d.save());
                }
                if (!physicsTicks.isEmpty()) {
                    if (physicsTicks.size() > 105)
                        physicsTicks.remove(0);
                    int x = 2;
                    int c = 0;
                    for (ProfilingData.Measure d1 : physicsTicks) {
                        d1.draw(x, event.getResolution().getScaledHeight() - 20, fontRenderer, c);
                        x += 12;
                        c++;
                    }
                }
            } else if (!physicsTicks.isEmpty())
                physicsTicks.clear();

            if(DynamXDebugOptions.FULL_NETWORK_DEBUG.isActive())
                NetworkActivityTracker.drawNetworkActivity(MC.fontRenderer, 10);
        }
    }

    static BasePart<?> lastPart = null;

    @SideOnly(Side.CLIENT)
    @SubscribeEvent(priority = EventPriority.HIGHEST)
    public static void worldRender(RenderWorldLastEvent event) {
        prevRigidBodyStatesIndex = (byte) (ClientDebugSystem.curRigidBodyStatesIndex - 1);
        if (prevRigidBodyStatesIndex < 0)
            prevRigidBodyStatesIndex = 1;
        if (enableDebugDrawing) {
            GlStateManager.pushMatrix();

            GlStateManager.disableLighting();
            GlStateManager.disableTexture2D();
            GlStateManager.enableAlpha();
            GlStateManager.enableBlend();
            GlStateManager.disableDepth();

            EntityPlayer rootPlayer = Minecraft.getMinecraft().player;
            double x = rootPlayer.lastTickPosX + (rootPlayer.posX - rootPlayer.lastTickPosX) * event.getPartialTicks();
            double y = rootPlayer.lastTickPosY + (rootPlayer.posY - rootPlayer.lastTickPosY) * event.getPartialTicks();
            double z = rootPlayer.lastTickPosZ + (rootPlayer.posZ - rootPlayer.lastTickPosZ) * event.getPartialTicks();
            GlStateManager.translate(-x, -y, -z);

            drawDebug(DynamXDebugOptions.BLOCK_BOXES);
            drawDebug(DynamXDebugOptions.CLIENT_BLOCK_BOXES);
            drawDebug(DynamXDebugOptions.SLOPE_BOXES);
            drawDebug(DynamXDebugOptions.CLIENT_SLOPE_BOXES);
            //Draw chunks after slopes, else slope are not visible because we do not cull
            drawDebug(DynamXDebugOptions.CHUNK_BOXES);
            drawDebug(DynamXDebugOptions.CLIENT_CHUNK_BOXES);

            if (DynamXDebugOptions.PHYSICS_DEBUG.isActive()) {
                Vector3fPool.openPool();
                QuaternionPool.openPool();
                GlQuaternionPool.openPool();

                for (PhysicsRigidBody body : DynamXContext.getPhysicsWorld(MC.world).getDynamicsWorld().getRigidBodyList()) {
                    PhysicsDebugRenderer.debugRigidBody(body, getPrevRigidBodyTransform(body.nativeId()), getCurrentRigidBodyTransform(body.nativeId()), event.getPartialTicks());
                }
                DynamXContext.getPhysicsWorld(MC.world).getDynamicsWorld().getSoftBodyList().forEach(PhysicsDebugRenderer::debugSoftBody);
                Vector3fPool.closePool();
                QuaternionPool.closePool();

                GlStateManager.disableDepth();
                Vector3fPool.openPool();
                QuaternionPool.openPool();
                for (PhysicsJoint physicsJoint : DynamXContext.getPhysicsWorld(MC.world).getDynamicsWorld().getJointList()) {
                    PhysicsDebugRenderer.debugConstraint(physicsJoint, event.getPartialTicks());
                }
                GlQuaternionPool.closePool();
                Vector3fPool.closePool();
                QuaternionPool.closePool();
                GlStateManager.enableDepth();

            }


            GlStateManager.enableTexture2D();
            GlStateManager.popMatrix();

            if (DynamXDebugOptions.CAMERA_RAYCAST.isActive()) {
                CameraSystem.drawDebug();
            }

            Vector3fPool.openPool();
            if (MC.objectMouseOver != null) {
                if (!rootPlayer.isSneaking()) {
                    disableShapeDebug(lastPart);
                    Vector3fPool.closePool();
                    return;
                }
                if (!(MC.objectMouseOver.entityHit instanceof PackPhysicsEntity)) {
                    disableShapeDebug(lastPart);
                    Vector3fPool.closePool();
                    return;
                }
                PackPhysicsEntity<?, ?> entityHit = (PackPhysicsEntity<?, ?>) MC.objectMouseOver.entityHit;
                if (!(entityHit.getPackInfo() instanceof IPartContainer)) {
                    disableShapeDebug(lastPart);
                    Vector3fPool.closePool();
                    return;
                }
                Predicate<BasePart<?>> wantedShape = null;
                Optional<DynamXDebugOption> dynamXDebugOptions = DynamXDebugOptions.getAllOptions()
                        .stream()
                        .filter(dynamXDebugOption -> !dynamXDebugOption.equals(DynamXDebugOptions.DEBUG_RENDER)
                                && dynamXDebugOption.isActive()).findFirst();
                if (dynamXDebugOptions.isPresent()) {
                    wantedShape = basePart -> {
                        if(basePart.getDebugOption() != null) {
                            return basePart.getDebugOption().equals(dynamXDebugOptions.get());
                        }
                        return false;
                    };
                }
                BasePart<?> basePart = DynamXUtils.rayTestPart(rootPlayer, entityHit, (IPartContainer<?>) entityHit.getPackInfo(), wantedShape);
                if (basePart == null) {
                    disableShapeDebug(lastPart);
                    Vector3fPool.closePool();
                    return;
                }
                GlStateManager.pushMatrix();
                GlQuaternionPool.openPool();
                QuaternionPool.openPool();
                Quaternion rot = ClientDynamXUtils.computeInterpolatedGlQuaternion(
                        entityHit.prevRenderRotation,
                        entityHit.renderRotation,
                        event.getPartialTicks(), false);
                double entityX = entityHit.lastTickPosX + (entityHit.posX - entityHit.lastTickPosX) * event.getPartialTicks();
                double entityY = entityHit.lastTickPosY + (entityHit.posY - entityHit.lastTickPosY) * event.getPartialTicks();
                double entityZ = entityHit.lastTickPosZ + (entityHit.posZ - entityHit.lastTickPosZ) * event.getPartialTicks();
                GlStateManager.translate(-x, -y, -z);
                GlStateManager.translate(entityX, entityY, entityZ);
                GlStateManager.rotate(rot);
                float yOffset = 0;
                if (basePart instanceof PartSeat)
                    yOffset = 0.9f;
                DynamXRenderUtils.drawNameplate(MC.fontRenderer, basePart.getPartName(),
                        basePart.getPosition().x,
                        basePart.getPosition().y + yOffset + 1,
                        basePart.getPosition().z,
                        ClientDynamXUtils.computeInterpolatedGlQuaternion(
                                entityHit.prevRenderRotation,
                                entityHit.renderRotation,
                                event.getPartialTicks(), true),
                        0, rootPlayer.rotationYaw, rootPlayer.rotationPitch, false);
                if (lastPart != null && lastPart.getDebugOption() != null)
                    lastPart.getDebugOption().disable();
                if (basePart.getDebugOption() != null)
                    basePart.getDebugOption().enable();
                if (wantedShape == null)
                    lastPart = basePart;
                GlQuaternionPool.closePool();
                QuaternionPool.closePool();
                GlStateManager.popMatrix();
            }

            Vector3fPool.closePool();

        }
    }

    private static void disableShapeDebug(BasePart<?> basePart) {
        if (basePart == null || basePart.getDebugOption() == null)
            return;
        basePart.getDebugOption().disable();
    }

    @SideOnly(Side.CLIENT)
    private static void drawDebug(DynamXDebugOption.TerrainDebugOption option) {
        //  if(option == DynamXDebugOptions.SLOPE_BOXES)
        //    System.out.println(option.isActive(terrainDebugMode)+" "+option.dataIn);
        if (!option.getDataIn().isEmpty() && option.isActive()) {
            GlStateManager.pushMatrix();
            try {
                for (Map.Entry<Integer, TerrainDebugData> pos : option.getDataIn().entrySet()) {
                    switch (pos.getValue().getRenderer()) {
                        case BLOCKS:
                        case DYNAMXBLOCKS:
                            drawAABBDebug(pos.getValue());
                            break;
                        case STAIRS:
                            drawSlopeDebug(pos.getValue().getData(), pos.getValue().getRenderer().getR(), pos.getValue().getRenderer().getG(), pos.getValue().getRenderer().getB(), 0.2f);
                            break;
                        case CUSTOM_SLOPE:
                            if (pos.getValue().getRenderer() == TerrainDebugRenderer.CUSTOM_SLOPE) {
                                float margin = 0.02f;
                                float[] p = pos.getValue().getData();
                                drawAABBDebug(new float[]{p[p.length - 3] - margin, p[p.length - 2] - margin, p[p.length - 1] - margin, p[p.length - 3] + margin, p[p.length - 2] + margin, p[p.length - 1] + margin,
                                        pos.getValue().getRenderer().getR(), pos.getValue().getRenderer().getG(), pos.getValue().getRenderer().getB()});
                            }
                            //no break here
                        case SLOPES:
                            drawSlopeDebug(pos.getValue().getData(), pos.getValue().getRenderer().getR(), pos.getValue().getRenderer().getG(), pos.getValue().getRenderer().getB(), 0.5f);
                            break;
                    }
                }
            } catch (ConcurrentModificationException ignored) {
            } //Server is modifying something
            GlStateManager.popMatrix();
        }
    }

    @SideOnly(Side.CLIENT)
    public static void drawSlopeDebug(float[] pos, float r, float g, float b, float a) {
        GlStateManager.color(r, g, b, a);
        GlStateManager.disableCull();
        //System.out.println("Draw slope "+ ArrayUtils.toString(pos));
        if (pos.length == 16) { //Custom slopes handling
            GlStateManager.glBegin(GL11.GL_QUADS);
            for (int i = 0; i < 4; i++) {
                GlStateManager.glVertex3f(pos[i * 3], pos[i * 3 + 1], pos[i * 3 + 2]);
            }
            GlStateManager.glEnd();
        } else {
            GlStateManager.glBegin(GL11.GL_TRIANGLES);
            for (int i = 0; i < pos.length / 3; i++) {
                GlStateManager.glVertex3f(pos[i * 3], pos[i * 3 + 1], pos[i * 3 + 2]);
            }
            GlStateManager.glEnd();
            GlStateManager.color(1, 0, 0, 1);
            GlStateManager.glBegin(GL11.GL_LINES);
            for (int i = 0; i < pos.length / 3 - 1; i++) {
                GlStateManager.glVertex3f(pos[i * 3], pos[i * 3 + 1], pos[i * 3 + 2]);
                GlStateManager.glVertex3f(pos[i * 3 + 3], pos[i * 3 + 4], pos[i * 3 + 5]);
            }
        }
        GlStateManager.glEnd();
        GlStateManager.enableCull();
    }

    @SideOnly(Side.CLIENT)
    public static void drawAABBDebug(TerrainDebugData debugData) {
        float[] pos = debugData.getData();
        GlStateManager.color(debugData.getRenderer().getR(), debugData.getRenderer().getG(), debugData.getRenderer().getB(), 0.15f);
        GlStateManager.disableCull();
        GlStateManager.enableDepth();
        GlStateManager.glBegin(GL11.GL_QUADS);
        fillFaceBox(pos[0], pos[1] - 0.03f, pos[2], pos[3], pos[4] + 0.03f, pos[5]);
        GlStateManager.glEnd();

        Tessellator tessellator = Tessellator.getInstance();
        BufferBuilder bufferbuilder = tessellator.getBuffer();
        GlStateManager.enableCull();
        GlStateManager.disableDepth();
        bufferbuilder.begin(GL11.GL_LINE_STRIP, DefaultVertexFormats.POSITION_COLOR);
        GlStateManager.glLineWidth(4);
        drawFaceBoxBorders(bufferbuilder, pos[0], pos[1], pos[2], pos[3], pos[4], pos[5], debugData.getRenderer().getR(), debugData.getRenderer().getG(), debugData.getRenderer().getB(), 1);
        tessellator.draw();
        //GlStateManager.enableCull();
    }

    @SideOnly(Side.CLIENT)
    public static void drawAABBDebug(float[] pos) {
        if (pos.length != 9)
            throw new IllegalStateException("Pos must have 9 floats !");
        GlStateManager.color(pos[6], pos[7], pos[8], 0.15f);
        GlStateManager.disableCull();
        GlStateManager.glBegin(GL11.GL_QUADS);
        fillFaceBox(pos[0], pos[1] - 0.03f, pos[2], pos[3], pos[4] + 0.03f, pos[5]);
        GlStateManager.glEnd();

        Tessellator tessellator = Tessellator.getInstance();
        BufferBuilder bufferbuilder = tessellator.getBuffer();
        bufferbuilder.begin(GL11.GL_LINE_STRIP, DefaultVertexFormats.POSITION_COLOR);
        GlStateManager.glLineWidth(4);
        drawFaceBoxBorders(bufferbuilder, pos[0], pos[1], pos[2], pos[3], pos[4], pos[5], pos[6], pos[7], pos[8], 1);
        tessellator.draw();
        GlStateManager.enableCull();
    }

    @SideOnly(Side.CLIENT)
    public static void fillFaceBox(float minX, float minY, float minZ, float maxX, float maxY, float maxZ) {
        GlStateManager.glVertex3f(minX, minY, minZ);
        GlStateManager.glVertex3f(maxX, minY, minZ);
        GlStateManager.glVertex3f(maxX, minY, maxZ);
        GlStateManager.glVertex3f(minX, minY, maxZ);

        GlStateManager.glVertex3f(minX, maxY, minZ);
        GlStateManager.glVertex3f(maxX, maxY, minZ);
        GlStateManager.glVertex3f(maxX, maxY, maxZ);
        GlStateManager.glVertex3f(minX, maxY, maxZ);

        GlStateManager.glVertex3f(minX, minY, minZ);
        GlStateManager.glVertex3f(minX, maxY, minZ);
        GlStateManager.glVertex3f(minX, maxY, maxZ);
        GlStateManager.glVertex3f(minX, minY, maxZ);

        GlStateManager.glVertex3f(maxX, minY, minZ);
        GlStateManager.glVertex3f(maxX, maxY, minZ);
        GlStateManager.glVertex3f(maxX, maxY, maxZ);
        GlStateManager.glVertex3f(maxX, minY, maxZ);

        GlStateManager.glVertex3f(minX, minY, minZ);
        GlStateManager.glVertex3f(maxX, minY, minZ);
        GlStateManager.glVertex3f(maxX, maxY, minZ);
        GlStateManager.glVertex3f(minX, maxY, minZ);

        GlStateManager.glVertex3f(minX, minY, maxZ);
        GlStateManager.glVertex3f(maxX, minY, maxZ);
        GlStateManager.glVertex3f(maxX, maxY, maxZ);
        GlStateManager.glVertex3f(minX, maxY, maxZ);
    }

    @SideOnly(Side.CLIENT)
    public static void drawFaceBoxBorders(BufferBuilder buffer, double minX, double minY, double minZ, double maxX, double maxY, double maxZ, float red, float green, float blue, float alpha) {
        buffer.pos(minX, minY, minZ).color(red, green, blue, 0.0F).endVertex();
        buffer.pos(minX, minY, minZ).color(red, green, blue, alpha).endVertex();
        if (maxX != minX) {
            buffer.pos(maxX, minY, minZ).color(red, green, blue, alpha).endVertex();
            if (maxZ != minZ)
                buffer.pos(maxX, minY, maxZ).color(red, green, blue, alpha).endVertex();
        }
        if (maxZ != minZ)
            buffer.pos(minX, minY, maxZ).color(red, green, blue, alpha).endVertex();
        buffer.pos(minX, minY, minZ).color(red, green, blue, alpha).endVertex();
        if (maxY != minY) {
            buffer.pos(minX, maxY, minZ).color(red, green, blue, alpha).endVertex();
            if (maxX != minX)
                buffer.pos(maxX, maxY, minZ).color(red, green, blue, alpha).endVertex();
            if (maxZ != minZ) {
                if (maxX != minX)
                    buffer.pos(maxX, maxY, maxZ).color(red, green, blue, alpha).endVertex();
                buffer.pos(minX, maxY, maxZ).color(red, green, blue, alpha).endVertex();
            }
            buffer.pos(minX, maxY, minZ).color(red, green, blue, alpha).endVertex();
            if (maxZ != minZ) {
                buffer.pos(minX, maxY, maxZ).color(red, green, blue, 0.0F).endVertex();
                buffer.pos(minX, minY, maxZ).color(red, green, blue, alpha).endVertex();
                if (maxX != minX) {
                    buffer.pos(maxX, maxY, maxZ).color(red, green, blue, 0.0F).endVertex();
                    buffer.pos(maxX, minY, maxZ).color(red, green, blue, alpha).endVertex();
                }
            }
            if (maxX != minX) {
                buffer.pos(maxX, maxY, minZ).color(red, green, blue, 0.0F).endVertex();
                buffer.pos(maxX, minY, minZ).color(red, green, blue, alpha).endVertex();
                buffer.pos(maxX, minY, minZ).color(red, green, blue, 0.0F).endVertex();
            }
        }
    }

    public static Vector3f getInterpolatedTranslation(PhysicsRigidBody rigidBody, float partialTicks){
        RigidBodyTransform prevTransform = ClientDebugSystem.getPrevRigidBodyTransform(rigidBody.nativeId());
        RigidBodyTransform curTransform = ClientDebugSystem.getCurrentRigidBodyTransform(rigidBody.nativeId());
        if (prevTransform == null || curTransform == null) {
            return Vector3fPool.get();
        }
        return DynamXMath.interpolateLinear(partialTicks, prevTransform.getPosition(), curTransform.getPosition());
    }

    public static com.jme3.math.Quaternion getInterpolatedRotation(PhysicsRigidBody rigidBody, float partialTicks){
        RigidBodyTransform prevTransform = ClientDebugSystem.getPrevRigidBodyTransform(rigidBody.nativeId());
        RigidBodyTransform curTransform = ClientDebugSystem.getCurrentRigidBodyTransform(rigidBody.nativeId());
        if (prevTransform == null || curTransform == null) {
            return QuaternionPool.get();
        }
        return DynamXMath.slerp(partialTicks, prevTransform.getRotation(), curTransform.getRotation());
    }

    public static RigidBodyTransform getCurrentRigidBodyTransform(long nativeBodyId){
        return ClientDebugSystem.prevRigidBodyStates[ClientDebugSystem.curRigidBodyStatesIndex].get(nativeBodyId);
    }
    public static RigidBodyTransform getPrevRigidBodyTransform(long nativeBodyId){
        return ClientDebugSystem.prevRigidBodyStates[ClientDebugSystem.prevRigidBodyStatesIndex].get(nativeBodyId);
    }
}<|MERGE_RESOLUTION|>--- conflicted
+++ resolved
@@ -78,11 +78,7 @@
                 }
             }
 
-<<<<<<< HEAD
-            if (enableDebugDrawing && DynamXContext.getPhysicsWorld() != null) {
-=======
-            if (MC.world != null && DynamXContext.getPhysicsWorld(MC.world) != null) {
->>>>>>> 08d449f6
+            if (enableDebugDrawing && MC.world != null && DynamXContext.getPhysicsWorld(MC.world) != null) {
                 QuaternionPool.openPool();
                 Vector3fPool.openPool();
                 curRigidBodyStatesIndex++;
