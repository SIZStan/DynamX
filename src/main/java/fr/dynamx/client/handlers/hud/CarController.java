--- conflicted
+++ resolved
@@ -16,7 +16,6 @@
 import fr.dynamx.client.handlers.KeyHandler;
 import fr.dynamx.common.contentpack.type.vehicle.CarEngineInfo;
 import fr.dynamx.common.entities.BaseVehicleEntity;
-import fr.dynamx.common.entities.modules.BasicEngineModule;
 import fr.dynamx.common.entities.modules.CarEngineModule;
 import fr.dynamx.utils.DynamXConstants;
 import lombok.Getter;
@@ -41,19 +40,7 @@
     @Setter
     private static HudIcons hudIcons;
 
-<<<<<<< HEAD
-    public static void registerControls() {
-        ClientRegistry.registerKeyBinding(car_brake);
-        ClientRegistry.registerKeyBinding(car_engineOn);
-        ClientRegistry.registerKeyBinding(speedLimiter);
-        ClientRegistry.registerKeyBinding(toggleLockDoor);
-    }
-
-    protected final BaseVehicleEntity<?> entity;
-    protected final BasicEngineModule engine;
-=======
     protected final CarEngineModule engine;
->>>>>>> 10374a08
 
     @Getter
     @Setter
@@ -62,27 +49,12 @@
     /**
      * @param entity is assumed to implement {@link IModuleContainer.ISeatsContainer}
      */
-<<<<<<< HEAD
-    public CarController(BaseVehicleEntity<?> entity, BasicEngineModule engine) {
-        this.entity = entity;
-=======
     public CarController(BaseVehicleEntity<?> entity, CarEngineModule engine) {
         super(entity, engine);
->>>>>>> 10374a08
         this.engine = engine;
 
         handbraking = engine.isHandBraking();
-<<<<<<< HEAD
-        //speedLimit = engine.getSpeedLimit();
-
-        CameraSystem.setCameraZoom(entity.getPackInfo().getDefaultZoomLevel());
-
-        while (car_brake.isPressed()) ;
-        while (speedLimiter.isPressed()) ;
-        while (car_engineOn.isPressed()) ;
-=======
         speedLimit = engine.getSpeedLimit();
->>>>>>> 10374a08
     }
 
     @Override
@@ -112,7 +84,7 @@
             if (isEngineStarted)
                 controls = controls | 1;
             engine.setControls(controls);
-            //engine.setSpeedLimit(speedLimit);
+            engine.setSpeedLimit(speedLimit);
         }
     }
 
@@ -159,7 +131,7 @@
         //Debug
         String cclass = ClientDebugSystem.enableDebugDrawing ? "hud_label_debug" : "hud_label_hidden";
         panel.add(new UpdatableGuiLabel("Handbrake : %s", s -> String.format(s, (engine.isHandBraking() ? "§cON" : "§aOFF"))).setCssId("handbrake_state").setCssClass(cclass));
-        //panel.add(new UpdatableGuiLabel("Sounds : %s", s -> String.format(s, (engine.getCurrentEngineSound() == null ? "none" : engine.getCurrentEngineSound().getSoundName()))).setCssId("engine_sounds").setCssClass(cclass));
+        panel.add(new UpdatableGuiLabel("Sounds : %s", s -> String.format(s, (engine.getCurrentEngineSound() == null ? "none" : engine.getCurrentEngineSound().getSoundName()))).setCssId("engine_sounds").setCssClass(cclass));
         panel.setCssId("engine_hud");
 
         return panel;
