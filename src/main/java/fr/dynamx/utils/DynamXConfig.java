--- conflicted
+++ resolved
@@ -8,15 +8,11 @@
 import java.util.ArrayList;
 import java.util.List;
 
-<<<<<<< HEAD
 public class DynamXConfig
 {
-=======
-public class DynamXConfig {
     //Experimental
     public static boolean clientOwnsPhysicsInSolo = true;
 
->>>>>>> 120d847b
     public static boolean syncPacks;
 
     public static boolean useUdp = true;
