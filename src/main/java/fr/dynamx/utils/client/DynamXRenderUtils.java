package fr.dynamx.utils.client;

import com.jme3.math.Vector3f;
import fr.dynamx.api.contentpack.object.part.IDrawablePart;
import fr.dynamx.api.events.PhysicsEntityEvent;
import fr.dynamx.api.events.VehicleEntityEvent;
import fr.dynamx.client.handlers.ClientEventHandler;
import fr.dynamx.client.renders.model.renderer.ObjModelRenderer;
import fr.dynamx.client.renders.vehicle.RenderBaseVehicle;
import fr.dynamx.common.DynamXContext;
import fr.dynamx.common.contentpack.parts.PartRotor;
import fr.dynamx.common.contentpack.type.ParticleEmitterInfo;
import fr.dynamx.common.contentpack.type.vehicle.ModularVehicleInfo;
import fr.dynamx.common.contentpack.parts.PartDoor;
import fr.dynamx.common.contentpack.parts.PartLightSource;
import fr.dynamx.common.contentpack.parts.PartWheel;
import fr.dynamx.common.contentpack.type.vehicle.PartWheelInfo;
import fr.dynamx.common.contentpack.type.vehicle.SteeringWheelInfo;
import fr.dynamx.client.renders.model.renderer.ObjObjectRenderer;
import fr.dynamx.utils.maths.DynamXGeometry;
import fr.dynamx.utils.optimization.GlQuaternionPool;
import fr.dynamx.utils.optimization.Vector3fPool;
import net.minecraft.client.Minecraft;
import net.minecraft.client.gui.FontRenderer;
import net.minecraft.client.renderer.BufferBuilder;
import net.minecraft.client.renderer.GlStateManager;
import net.minecraft.client.renderer.RenderGlobal;
import net.minecraft.client.renderer.Tessellator;
import net.minecraft.client.renderer.vertex.DefaultVertexFormats;
import net.minecraft.util.math.AxisAlignedBB;
import net.minecraft.world.World;
import net.minecraftforge.common.MinecraftForge;
import org.lwjgl.opengl.APPLEVertexArrayObject;
import org.lwjgl.opengl.GL11;
import org.lwjgl.opengl.GL30;
import org.lwjgl.util.glu.Sphere;
import org.lwjgl.util.vector.Quaternion;

import javax.annotation.Nullable;
import java.awt.*;
import java.util.List;

/**
 * Provides some useful methods for rendering dynamx objects/debug
 *
 * @see ClientDynamXUtils
 */
public class DynamXRenderUtils {
    private static final Sphere sphere = new Sphere();

    public static void drawBoundingBox(Vector3f halfExtent, float red, float green, float blue, float alpha) {
        RenderGlobal.drawBoundingBox(-halfExtent.x, -halfExtent.y, -halfExtent.z, halfExtent.x, halfExtent.y, halfExtent.z, red, green, blue, alpha);
    }

    public static void drawBoundingBox(Vector3f min, Vector3f max, float red, float green, float blue, float alpha) {
        RenderGlobal.drawBoundingBox(min.x, min.y, min.z, max.x, max.y, max.z, red, green, blue, alpha);
    }

    public static void drawBoundingBox(AxisAlignedBB aabb, float red, float green, float blue, float alpha) {
        RenderGlobal.drawBoundingBox(aabb.minX, aabb.minY, aabb.minZ, aabb.maxX, aabb.maxY, aabb.maxZ, red, green, blue, alpha);
    }

    private static RenderBaseVehicle<?> renderBaseVehicle;

    public static void renderCar(ModularVehicleInfo car, byte textureId) {
        if(renderBaseVehicle == null)
            renderBaseVehicle = new RenderBaseVehicle<>(ClientEventHandler.MC.getRenderManager());
        Vector3fPool.openPool();
        GlQuaternionPool.openPool();
<<<<<<< HEAD
        /* Rendering the chassis */
        ObjModelRenderer vehicleModel = DynamXContext.getObjModelRegistry().getModel(car.getModel());
        GlStateManager.scale(car.getScaleModifier().x, car.getScaleModifier().y, car.getScaleModifier().z);
        vehicleModel.renderDefaultParts(textureId);//.renderGroups("Chassis", textureId);
        GlStateManager.scale(1 / car.getScaleModifier().x, 1 / car.getScaleModifier().y, 1 / car.getScaleModifier().z);

        /* Rendering the steering wheel */
        SteeringWheelInfo info = car.getSubPropertyByType(SteeringWheelInfo.class);
        if (info != null) {
            ObjObjectRenderer steeringWheel = vehicleModel.getObjObjectRenderer(info.getPartName());
            if (steeringWheel != null) {
                GlStateManager.pushMatrix();
                Vector3f center = info.getSteeringWheelPosition();
                //Translation to the steering wheel rotation point (and render pos)
                GlStateManager.translate(center.x, center.y, center.z);

                //Apply steering wheel base rotation
                if (info.getSteeringWheelBaseRotation() != null)
                    GlStateManager.rotate(GlQuaternionPool.get(info.getSteeringWheelBaseRotation()));
                //Scale it
                GlStateManager.scale(car.getScaleModifier().x, car.getScaleModifier().y, car.getScaleModifier().z);
                //Render it
                vehicleModel.renderGroup(steeringWheel, textureId);
                GlStateManager.popMatrix();
            }
        }

        /* Rendering light sources */
        if (!car.getLightSources().isEmpty()) {
            for (PartLightSource.CompoundLight source : car.getLightSources().values()) {
                GlStateManager.scale(car.getScaleModifier().x, car.getScaleModifier().y, car.getScaleModifier().z);
                vehicleModel.renderGroups(source.getPartName(), (byte) 0);
                GlStateManager.scale(1 / car.getScaleModifier().x, 1 / car.getScaleModifier().y, 1 / car.getScaleModifier().z);
            }
        }

        /* Rendering the wheels */
        car.getPartsByType(PartWheel.class).forEach(partWheel -> {
            if (partWheel.getDefaultWheelInfo().isModelValid()) {
                GlStateManager.pushMatrix();
                {
                    /* Translation to the wheel position */
                    GlStateManager.translate(partWheel.getPosition().x, partWheel.getPosition().y, partWheel.getPosition().z);
                    if (partWheel.isRight()) {
                        /* Wheel rotation (Right-Side)*/
                        GlStateManager.rotate(180, 0, 1, 0);
                    }
                    /*Rendering the wheels */
                    PartWheelInfo info1 = partWheel.getDefaultWheelInfo();
                    ObjModelRenderer model = DynamXContext.getObjModelRegistry().getModel(info1.getModel());
                    //System.out.println("Model is "+model+" "+info1.getTextures()+ " "+car.getTextures().get(textureId));
                    GlStateManager.scale(car.getScaleModifier().x, car.getScaleModifier().y, car.getScaleModifier().z);
                    if (car.getVariants() != null && car.getVariants().getVariantsMap().containsKey(textureId))
                        model.renderModel(info1.getIdForVariant(car.getVariantName(textureId)));
                    else
                        model.renderModel((byte) 0);
                }
                GlStateManager.popMatrix();
            }
        });

        car.getPartsByType(PartRotor.class).forEach(partWheel -> {
            GlStateManager.pushMatrix();
            {
                /* Translation to the wheel position */
                GlStateManager.translate(partWheel.getPosition().x, partWheel.getPosition().y, partWheel.getPosition().z);
                /*Rendering the wheels */
                ObjModelRenderer model = DynamXContext.getObjModelRegistry().getModel(car.getModel());
                //System.out.println("Model is "+model+" "+info1.getTextures()+ " "+car.getTextures().get(textureId));
                GlStateManager.scale(car.getScaleModifier().x, car.getScaleModifier().y, car.getScaleModifier().z);
                vehicleModel.renderGroup(model.getObjObjectRenderer(partWheel.getPartName()), (byte) 0);
            }
            GlStateManager.popMatrix();
        });

        /* Rendering doors */
        for (PartDoor source : car.getPartsByType(PartDoor.class)) {
            GlStateManager.pushMatrix();
            {
                Vector3f pos = Vector3fPool.get(source.getCarAttachPoint());
                pos.subtractLocal(source.getDoorAttachPoint().x, source.getDoorAttachPoint().y, source.getDoorAttachPoint().z);
                GlStateManager.translate(pos.x, pos.y, pos.z);
                GlStateManager.scale(car.getScaleModifier().x, car.getScaleModifier().y, car.getScaleModifier().z);
                vehicleModel.renderGroups(source.getPartName(), textureId);
            }
            GlStateManager.popMatrix();
        }
=======
        renderBaseVehicle.renderMain(null, car, textureId, 1);
        renderBaseVehicle.renderParts(null, car, textureId, 1);
>>>>>>> db537121
        GlQuaternionPool.closePool();
        Vector3fPool.closePool();
    }

    public static void drawSphere(Vector3f translation, float radius, int resolution, @Nullable Color sphereColor) {
        if (sphereColor != null)
            GlStateManager.color(sphereColor.getRed(), sphereColor.getGreen(), sphereColor.getBlue(), sphereColor.getAlpha());
        GlStateManager.translate(translation.x, translation.y, translation.z);
        sphere.draw(radius, resolution, resolution);
        GlStateManager.translate(-translation.x, -translation.y, -translation.z);
        if (sphereColor != null)
            GlStateManager.color(1, 1, 1, 1);
    }

    public static void glTranslate(Vector3f translation) {
        GlStateManager.translate(translation.x, translation.y, translation.z);
    }

    public static void drawConvexHull(List<Vector3f> vectorBuffer) {
        Vector3fPool.openPool();
        GlStateManager.glPolygonMode(GL11.GL_FRONT_AND_BACK, GL11.GL_LINE);
        GlStateManager.glBegin(GL11.GL_TRIANGLES);
        int index = 0;
        int size = vectorBuffer.size();
        for (int i = 0; i < size; i++) {
            int i1 = index++;
            int i2 = index++;
            int i3 = index++;

            if (i1 < size && i2 < size && i3 < size) {

                Vector3f v1 = vectorBuffer.get(i1);
                Vector3f v2 = vectorBuffer.get(i2);
                Vector3f v3 = vectorBuffer.get(i3);
                Vector3f normal = Vector3fPool.get(v3.subtract(v1)).multLocal(v2.subtract(v1));
                normal = normal.normalize();
                GlStateManager.glNormal3f(normal.x, normal.y, normal.z);
                GlStateManager.glVertex3f(v1.x, v1.y, v1.z);
                GlStateManager.glVertex3f(v2.x, v2.y, v2.z);
                GlStateManager.glVertex3f(v3.x, v3.y, v3.z);
            }

        }
        GlStateManager.glEnd();
        GlStateManager.glPolygonMode(GL11.GL_FRONT_AND_BACK, GL11.GL_FILL);
        Vector3fPool.closePool();
    }

    public static void drawNameplate(FontRenderer fontRendererIn, String str, float x, float y, float z, Quaternion rotation, int verticalShift, float viewerYaw, float viewerPitch, boolean isThirdPersonFrontal) {
        GlStateManager.pushMatrix();
        GlStateManager.translate(x, y, z);
        GlStateManager.rotate(rotation);
        GlStateManager.rotate(-viewerYaw, 0.0F, 1.0F, 0.0F);
        GlStateManager.rotate((float) (isThirdPersonFrontal ? -1 : 1) * viewerPitch, 1.0F, 0.0F, 0.0F);
        GlStateManager.scale(-0.025F, -0.025F, 0.025F);
        GlStateManager.disableLighting();
        GlStateManager.depthMask(false);

        GlStateManager.enableBlend();
        GlStateManager.tryBlendFuncSeparate(GlStateManager.SourceFactor.SRC_ALPHA, GlStateManager.DestFactor.ONE_MINUS_SRC_ALPHA, GlStateManager.SourceFactor.ONE, GlStateManager.DestFactor.ZERO);
        int i = fontRendererIn.getStringWidth(str) / 2;
        GlStateManager.disableTexture2D();
        Tessellator tessellator = Tessellator.getInstance();
        BufferBuilder bufferbuilder = tessellator.getBuffer();
        bufferbuilder.begin(7, DefaultVertexFormats.POSITION_COLOR);
        bufferbuilder.pos(-i - 1, -1 + verticalShift, 0.0D).color(0.0F, 0.0F, 0.0F, 0.25F).endVertex();
        bufferbuilder.pos(-i - 1, 8 + verticalShift, 0.0D).color(0.0F, 0.0F, 0.0F, 0.25F).endVertex();
        bufferbuilder.pos(i + 1, 8 + verticalShift, 0.0D).color(0.0F, 0.0F, 0.0F, 0.25F).endVertex();
        bufferbuilder.pos(i + 1, -1 + verticalShift, 0.0D).color(0.0F, 0.0F, 0.0F, 0.25F).endVertex();
        tessellator.draw();
        GlStateManager.enableTexture2D();

        GlStateManager.depthMask(true);
        fontRendererIn.drawString(str, -fontRendererIn.getStringWidth(str) / 2, verticalShift, -1);
        GlStateManager.enableLighting();
        GlStateManager.disableBlend();
        GlStateManager.color(1.0F, 1.0F, 1.0F, 1.0F);
        GlStateManager.popMatrix();
    }

    public static void spawnParticles(ParticleEmitterInfo.IParticleEmitterContainer particleEmitterInfo, World world, Vector3f initialPos, Vector3f initialRot) {
        particleEmitterInfo.getParticleEmitters()
                .forEach(emitterInfo -> {
                    Vector3f rotatedPoint = DynamXGeometry.getRotatedPoint(emitterInfo.position, initialRot.x, initialRot.y, initialRot.z);
                    world.spawnParticle(emitterInfo.particleType,
                            initialPos.x + rotatedPoint.x,
                            initialPos.y + rotatedPoint.y,
                            initialPos.z + rotatedPoint.z,
                            emitterInfo.velocity.x,
                            emitterInfo.velocity.y,
                            emitterInfo.velocity.z);
                });
    }

    public static void spawnParticles(ParticleEmitterInfo.IParticleEmitterContainer particleEmitterInfo, World world, Vector3f initialPos, com.jme3.math.Quaternion initialRot) {
        particleEmitterInfo.getParticleEmitters()
                .forEach(emitterInfo -> {
                    Vector3f rotatedPoint = DynamXGeometry.rotateVectorByQuaternion(emitterInfo.position, initialRot);
                    world.spawnParticle(emitterInfo.particleType,
                            initialPos.x + rotatedPoint.x,
                            initialPos.y + rotatedPoint.y,
                            initialPos.z + rotatedPoint.z,
                            emitterInfo.velocity.x,
                            emitterInfo.velocity.y,
                            emitterInfo.velocity.z);
                });
    }

    public static int genVertexArrays() {
        return Minecraft.IS_RUNNING_ON_MAC ? APPLEVertexArrayObject.glGenVertexArraysAPPLE() : GL30.glGenVertexArrays();
    }

    public static void bindVertexArray(int vaoID) {
        if (Minecraft.IS_RUNNING_ON_MAC) {
            APPLEVertexArrayObject.glBindVertexArrayAPPLE(vaoID);
        } else {
            GL30.glBindVertexArray(vaoID);
        }
    }
}<|MERGE_RESOLUTION|>--- conflicted
+++ resolved
@@ -67,98 +67,8 @@
             renderBaseVehicle = new RenderBaseVehicle<>(ClientEventHandler.MC.getRenderManager());
         Vector3fPool.openPool();
         GlQuaternionPool.openPool();
-<<<<<<< HEAD
-        /* Rendering the chassis */
-        ObjModelRenderer vehicleModel = DynamXContext.getObjModelRegistry().getModel(car.getModel());
-        GlStateManager.scale(car.getScaleModifier().x, car.getScaleModifier().y, car.getScaleModifier().z);
-        vehicleModel.renderDefaultParts(textureId);//.renderGroups("Chassis", textureId);
-        GlStateManager.scale(1 / car.getScaleModifier().x, 1 / car.getScaleModifier().y, 1 / car.getScaleModifier().z);
-
-        /* Rendering the steering wheel */
-        SteeringWheelInfo info = car.getSubPropertyByType(SteeringWheelInfo.class);
-        if (info != null) {
-            ObjObjectRenderer steeringWheel = vehicleModel.getObjObjectRenderer(info.getPartName());
-            if (steeringWheel != null) {
-                GlStateManager.pushMatrix();
-                Vector3f center = info.getSteeringWheelPosition();
-                //Translation to the steering wheel rotation point (and render pos)
-                GlStateManager.translate(center.x, center.y, center.z);
-
-                //Apply steering wheel base rotation
-                if (info.getSteeringWheelBaseRotation() != null)
-                    GlStateManager.rotate(GlQuaternionPool.get(info.getSteeringWheelBaseRotation()));
-                //Scale it
-                GlStateManager.scale(car.getScaleModifier().x, car.getScaleModifier().y, car.getScaleModifier().z);
-                //Render it
-                vehicleModel.renderGroup(steeringWheel, textureId);
-                GlStateManager.popMatrix();
-            }
-        }
-
-        /* Rendering light sources */
-        if (!car.getLightSources().isEmpty()) {
-            for (PartLightSource.CompoundLight source : car.getLightSources().values()) {
-                GlStateManager.scale(car.getScaleModifier().x, car.getScaleModifier().y, car.getScaleModifier().z);
-                vehicleModel.renderGroups(source.getPartName(), (byte) 0);
-                GlStateManager.scale(1 / car.getScaleModifier().x, 1 / car.getScaleModifier().y, 1 / car.getScaleModifier().z);
-            }
-        }
-
-        /* Rendering the wheels */
-        car.getPartsByType(PartWheel.class).forEach(partWheel -> {
-            if (partWheel.getDefaultWheelInfo().isModelValid()) {
-                GlStateManager.pushMatrix();
-                {
-                    /* Translation to the wheel position */
-                    GlStateManager.translate(partWheel.getPosition().x, partWheel.getPosition().y, partWheel.getPosition().z);
-                    if (partWheel.isRight()) {
-                        /* Wheel rotation (Right-Side)*/
-                        GlStateManager.rotate(180, 0, 1, 0);
-                    }
-                    /*Rendering the wheels */
-                    PartWheelInfo info1 = partWheel.getDefaultWheelInfo();
-                    ObjModelRenderer model = DynamXContext.getObjModelRegistry().getModel(info1.getModel());
-                    //System.out.println("Model is "+model+" "+info1.getTextures()+ " "+car.getTextures().get(textureId));
-                    GlStateManager.scale(car.getScaleModifier().x, car.getScaleModifier().y, car.getScaleModifier().z);
-                    if (car.getVariants() != null && car.getVariants().getVariantsMap().containsKey(textureId))
-                        model.renderModel(info1.getIdForVariant(car.getVariantName(textureId)));
-                    else
-                        model.renderModel((byte) 0);
-                }
-                GlStateManager.popMatrix();
-            }
-        });
-
-        car.getPartsByType(PartRotor.class).forEach(partWheel -> {
-            GlStateManager.pushMatrix();
-            {
-                /* Translation to the wheel position */
-                GlStateManager.translate(partWheel.getPosition().x, partWheel.getPosition().y, partWheel.getPosition().z);
-                /*Rendering the wheels */
-                ObjModelRenderer model = DynamXContext.getObjModelRegistry().getModel(car.getModel());
-                //System.out.println("Model is "+model+" "+info1.getTextures()+ " "+car.getTextures().get(textureId));
-                GlStateManager.scale(car.getScaleModifier().x, car.getScaleModifier().y, car.getScaleModifier().z);
-                vehicleModel.renderGroup(model.getObjObjectRenderer(partWheel.getPartName()), (byte) 0);
-            }
-            GlStateManager.popMatrix();
-        });
-
-        /* Rendering doors */
-        for (PartDoor source : car.getPartsByType(PartDoor.class)) {
-            GlStateManager.pushMatrix();
-            {
-                Vector3f pos = Vector3fPool.get(source.getCarAttachPoint());
-                pos.subtractLocal(source.getDoorAttachPoint().x, source.getDoorAttachPoint().y, source.getDoorAttachPoint().z);
-                GlStateManager.translate(pos.x, pos.y, pos.z);
-                GlStateManager.scale(car.getScaleModifier().x, car.getScaleModifier().y, car.getScaleModifier().z);
-                vehicleModel.renderGroups(source.getPartName(), textureId);
-            }
-            GlStateManager.popMatrix();
-        }
-=======
         renderBaseVehicle.renderMain(null, car, textureId, 1);
         renderBaseVehicle.renderParts(null, car, textureId, 1);
->>>>>>> db537121
         GlQuaternionPool.closePool();
         Vector3fPool.closePool();
     }
