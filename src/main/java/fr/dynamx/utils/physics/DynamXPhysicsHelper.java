--- conflicted
+++ resolved
@@ -4,9 +4,6 @@
 import com.jme3.bullet.collision.PhysicsCollisionObject;
 import com.jme3.bullet.collision.PhysicsRayTestResult;
 import com.jme3.bullet.collision.shapes.CollisionShape;
-import com.jme3.bullet.collision.shapes.CompoundCollisionShape;
-import com.jme3.bullet.collision.shapes.HullCollisionShape;
-import com.jme3.bullet.collision.shapes.infos.ChildCollisionShape;
 import com.jme3.bullet.objects.PhysicsRigidBody;
 import com.jme3.math.Quaternion;
 import com.jme3.math.Transform;
@@ -19,10 +16,8 @@
 import fr.dynamx.utils.maths.DynamXGeometry;
 import fr.dynamx.utils.maths.DynamXMath;
 import fr.dynamx.utils.optimization.QuaternionPool;
-import fr.dynamx.utils.optimization.TransformPool;
 import fr.dynamx.utils.optimization.Vector3fPool;
 import net.minecraft.util.math.MathHelper;
-import net.minecraft.world.World;
 
 import java.util.LinkedList;
 import java.util.List;
@@ -35,7 +30,6 @@
  */
 public class DynamXPhysicsHelper {
     public static final Vector3f GRAVITY = new Vector3f(0.0f, -9.81f, 0.0f);
-    public static final float WATER_DENSITY = 997; //kg/m^3
     public static final int X_ROTATION_DOF = 3 + PhysicsSpace.AXIS_X;
     public static final int Y_ROTATION_DOF = 3 + PhysicsSpace.AXIS_Y;
     public static final int Z_ROTATION_DOF = 3 + PhysicsSpace.AXIS_Z;
@@ -84,12 +78,7 @@
     public static PhysicsRaycastResult castRay(IPhysicsWorld iPhysicsWorld, Vector3f from, Vector3f dir, Predicate<EnumBulletShapeType> ignoredBody) {
         Vector3fPool.openPool();
         List<PhysicsRayTestResult> results = new LinkedList<>();
-<<<<<<< HEAD
-        IPhysicsWorld iPhysicsWorld = DynamXContext.getPhysicsWorld();
-        if (iPhysicsWorld != null) {
-=======
         if(iPhysicsWorld != null) {
->>>>>>> a20a77d8
             iPhysicsWorld.getDynamicsWorld().rayTest(from, dir, results);
         }
 
