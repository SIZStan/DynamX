package fr.dynamx.utils.physics;

import com.jme3.bullet.collision.shapes.CollisionShape;
import com.jme3.bullet.collision.shapes.CompoundCollisionShape;
import com.jme3.bullet.collision.shapes.HullCollisionShape;
import com.jme3.bullet.collision.shapes.infos.ChildCollisionShape;
import com.jme3.bullet.util.DebugShapeFactory;
import com.jme3.math.Vector3f;
import fr.dynamx.api.obj.ObjModelPath;
import fr.dynamx.common.DynamXContext;
import fr.dynamx.common.DynamXMain;
import fr.dynamx.common.contentpack.ContentPackLoader;
import fr.dynamx.common.contentpack.PackInfo;
import fr.dynamx.common.contentpack.type.objects.AbstractProp;
import fr.dynamx.common.contentpack.type.objects.PropObject;
import fr.dynamx.common.objloader.data.ObjModelData;
import fr.dynamx.utils.DynamXConstants;
import fr.dynamx.utils.DynamXUtils;
import fr.dynamx.utils.optimization.MutableBoundingBox;
import fr.dynamx.utils.optimization.Vector3fPool;
import net.minecraft.util.ResourceLocation;
import vhacd.VHACD;
import vhacd.VHACDHull;
import vhacd.VHACDParameters;

import java.io.*;
import java.nio.FloatBuffer;
import java.nio.file.Files;
import java.util.ArrayList;
import java.util.List;
import java.util.zip.*;

import static fr.dynamx.common.DynamXMain.log;

public class ShapeUtils {
    // Shape generation
    public static CompoundCollisionShape generateComplexModelCollisions(ObjModelPath path, String objectName, Vector3f scale, Vector3f centerOfMass, float shapeYOffset) {
        String lowerCaseObjectName = objectName.toLowerCase();
        ResourceLocation dcFileLocation = new ResourceLocation(path.getModelPath().toString().replace(".obj", "_" +lowerCaseObjectName+"_"+ DynamXConstants.DC_FILE_VERSION + ".dc"));
        InputStream dcInputStream = null;
        PackInfo dcFilePackInfo = null;
        for(PackInfo packInfo : path.getPackLocations()) {
            try {
                dcInputStream = packInfo.readFile(dcFileLocation);
                if(dcInputStream != null) {
                    System.out.println(dcFileLocation + " found in " + packInfo);
                    dcFilePackInfo = packInfo;
                    break;
                }
            } catch (IOException e) {
                //TODO FIX
                throw new RuntimeException(e);
            }
        }

        ShapeGenerator shapeGenerator = null;
        long start = System.currentTimeMillis();
        if(dcInputStream != null) {
            //load file
            try {
                shapeGenerator = loadFile(dcInputStream);
            } catch (Exception e) {
                log.error("Cannot load .dc file of " + path + ". Re-creating it. Errored dc file was found in " + dcFilePackInfo, e);
                //do it just after file.delete();
            } finally {
                try {
                    dcInputStream.close();
                } catch (IOException e) {
                    e.printStackTrace();
                }
            }
        }
        if (shapeGenerator == null) {
<<<<<<< HEAD
            ObjModelServer model = ObjModelServer.createServerObjModel(path); //TODO GET THE PATH FROM HERE
            String modelPath = DynamXMain.resDir + File.separator + path.getPackName() + File.separator + "assets" + //todo prevents from searching in zip files : we use the pack name
                    File.separator + path.getModelPath().getNamespace() + File.separator + path.getModelPath().getPath().replace("/", File.separator);
            String modelName = modelPath.substring(modelPath.lastIndexOf(File.separator) + 1);
            File file = new File(modelPath.replace(".obj", "_" +lowerCaseObjectName+"_"+ DynamXConstants.DC_FILE_VERSION + ".dc"));
=======
            ObjModelData model = DynamXContext.getObjModelDataFromCache(path);
>>>>>>> 67e1ed08

            float[] pos = lowerCaseObjectName.isEmpty() ? model.getVerticesPos() : model.getVerticesPos(lowerCaseObjectName);
            int[] indices = lowerCaseObjectName.isEmpty() ? model.getAllMeshIndices() : model.getMeshIndices(lowerCaseObjectName);

            long end = System.currentTimeMillis();
            long time = end - start;
            log.info("Converted " + modelName + " model to shape and in " + time + " ms");

            start = System.currentTimeMillis();
            VHACDParameters parameters = new VHACDParameters();

            parameters.setConvexHullDownSampling(1);
            parameters.setPlaneDownSampling(1);
            parameters.setMaxVerticesPerHull(1024);
            parameters.setVoxelResolution(10000);
            //parameters.setDebugEnabled(true);

            shapeGenerator = new ShapeGenerator(pos, indices, parameters);
            if (!file.getPath().contains(".zip") && !file.getPath().contains(ContentPackLoader.PACK_FILE_EXTENSION)) { //not a zip pack
                file.getParentFile().mkdirs(); //todo pb if a pack is DartcherPack-Trucks.zip, and PackName: DartcherPack, the file will use DartcherPack
                saveFile(file, shapeGenerator);
            } else {
                log.warn("Saving .dc file of " + modelPath + " of a zipped pack in " + file + ". Consider putting it in the zip file of the pack.");
                try {
                    boolean zipped = file.getPath().contains(".zip");
                    File zipFile;
                    if (zipped) {
                        zipFile = new File(file.getPath().substring(0, file.getPath().lastIndexOf(".zip") + 4));
                    } else {
                        zipFile = new File(file.getPath().substring(0, file.getPath().lastIndexOf(ContentPackLoader.PACK_FILE_EXTENSION) + ContentPackLoader.PACK_FILE_EXTENSION.length()));
                    }
                    addFilesToExistingZip(zipFile, file, shapeGenerator);

                    log.info("Saved the shape " + file.getName());
                } catch (IOException e) {
                    e.printStackTrace();
                }
            }
            end = System.currentTimeMillis();
            time = end - start;
            log.info("Generated " + file.getName() + " shape in " + time + " ms");
        }
        CompoundCollisionShape collisionShape = new CompoundCollisionShape();
        for (float[] hullPoint : shapeGenerator.getHullPoints()) {
            HullCollisionShape hullShape = new HullCollisionShape(hullPoint);
            hullShape.setScale(scale.subtract(new Vector3f(.1f, .1f, .1f)));
            collisionShape.addChildShape(hullShape, new Vector3f(centerOfMass.x, shapeYOffset + centerOfMass.y, centerOfMass.z));
        }
        long end = System.currentTimeMillis();
        long time = end - start;
        log.info("Loaded " + dcFileLocation + " in " + time + " ms");
        return collisionShape;
    }

    public static void addFilesToExistingZip(File zipFile, File modelFile, ShapeGenerator shapeGenerator) throws IOException {
        byte[] buf = new byte[1024];
        File outputZipFile = new File(zipFile.getParentFile(), zipFile.getName()+".temp");
        ZipInputStream zin = new ZipInputStream(Files.newInputStream(zipFile.toPath()));
        ZipOutputStream out = new ZipOutputStream(Files.newOutputStream(outputZipFile.toPath()));

        ZipEntry entry = zin.getNextEntry();
        while (entry != null) {
            String name = entry.getName();
            boolean notInFiles = !modelFile.getName().equals(name);
            if (notInFiles) {
                // Add ZIP entry to output stream.
                out.putNextEntry(new ZipEntry(name));
                // Transfer bytes from the ZIP file to the output file
                int len;
                while ((len = zin.read(buf)) > 0) {
                    out.write(buf, 0, len);
                }
            }
            entry = zin.getNextEntry();
        }
        // Close the streams
        zin.close();
        // Compress the files

        // Add ZIP entry to output stream.
        out.putNextEntry(new ZipEntry(modelFile.getName()));
        // Transfer bytes from the file to the ZIP file
        ObjectOutputStream shapeBytes = new ObjectOutputStream(new GZIPOutputStream(out));
        shapeBytes.writeObject(shapeGenerator);

        // Complete the entry
        out.closeEntry();
        // Complete the ZIP file
        out.close();

        System.out.println(zipFile.delete());
        System.out.println("Deleted old");
        System.out.println(outputZipFile.renameTo(zipFile));
    }

    private static void saveFile(File file, ShapeGenerator shapeGenerator) {
        try {
            ObjectOutputStream out = new ObjectOutputStream(new GZIPOutputStream(Files.newOutputStream(file.toPath())));
            out.writeObject(shapeGenerator);
            out.close();
            log.info("Saved the shape " + file.getName());
        } catch (IOException e) {
            e.printStackTrace();
        }
    }

    private static ShapeGenerator loadFile(InputStream file) {
        try {
            ObjectInputStream in = new ObjectInputStream(new GZIPInputStream(file));
            return (ShapeGenerator) in.readObject();
        } catch (IOException | ClassNotFoundException e) {
            throw new RuntimeException("Cannot load " + file, e);
        }
    }

    public static FloatBuffer[] getDebugBuffer(CompoundCollisionShape compoundShape) {
        int i = 0;
        FloatBuffer[] debugBuffer = new FloatBuffer[compoundShape.listChildren().length];
        for (ChildCollisionShape ccs : compoundShape.listChildren()) {
            debugBuffer[i] = getDebugBuffer(ccs.getShape());
            i++;
        }
        return debugBuffer;
    }

    public static FloatBuffer getDebugBuffer(CollisionShape collisionShape) {
        return DebugShapeFactory.getDebugTriangles(collisionShape, DebugShapeFactory.highResolution);
    }

    public static List<Vector3f> getDebugVectorList(CompoundCollisionShape compoundShape, FloatBuffer[] debugBuffer) {
        Vector3fPool.openPool();
        List<Vector3f> vectors = new ArrayList<>();
        if (compoundShape != null) {
            int j = 0;
            for (ChildCollisionShape sh : compoundShape.listChildren()) {
                FloatBuffer fb = debugBuffer[j];
                if (fb != null) {
                    vectors.addAll(DynamXUtils.floatBufferToVec3f(fb, sh.copyOffset(Vector3fPool.get())));
                }
                j++;
            }
        } else {
            for (FloatBuffer fb : debugBuffer) {
                if (fb != null) {
                    vectors.addAll(DynamXUtils.floatBufferToVec3f(fb, Vector3fPool.get()));
                }
            }
        }
        Vector3fPool.closePool();
        return vectors;
    }

    public static MutableBoundingBox getAABB(AbstractProp<?> info, Vector3f min, Vector3f max,
                                             Vector3f additionalScale, Vector3f additionalTranslation) {
        if (additionalScale == null)
            additionalScale = new Vector3f();
        if (additionalTranslation == null)
            additionalTranslation = new Vector3f();
        MutableBoundingBox aabb = new MutableBoundingBox(min.x, min.y, min.z, max.x, max.y, max.z);
        aabb.scale(info.getScaleModifier().x + additionalScale.x,
                info.getScaleModifier().y + additionalScale.y,
                info.getScaleModifier().z + additionalScale.z);
        if (!(info instanceof PropObject)) {
            aabb.offset(
                    0.5 + info.getTranslation().x + additionalTranslation.x,
                    1.5 + info.getTranslation().y + additionalTranslation.y,
                    0.5 + info.getTranslation().z + additionalTranslation.z);
        }
        return aabb;
    }

    public static void generateModelCollisions(AbstractProp<?> abstractProp, ObjModelData objModelData, CompoundCollisionShape compoundCollisionShape) {
        objModelData.getObjObjects().forEach(objObject -> {
            abstractProp.getCollisionBoxes().add(ShapeUtils.getAABB(abstractProp, objObject.getMesh().min(), objObject.getMesh().max(), new Vector3f(), new Vector3f()));
            objObject.getMesh().addCollisionShape(compoundCollisionShape, abstractProp.getScaleModifier());
        });
    }

    public static class ShapeGenerator implements Serializable {

        public List<float[]> points = new ArrayList<>();

        public ShapeGenerator(float[] positions, int[] indices, VHACDParameters params) {
            List<VHACDHull> hullList = VHACD.compute(positions, indices, params);
            hullList.forEach(hull -> points.add(hull.clonePositions()));
        }

        public List<float[]> getHullPoints() {
            return points;
        }
    }
}<|MERGE_RESOLUTION|>--- conflicted
+++ resolved
@@ -71,15 +71,11 @@
             }
         }
         if (shapeGenerator == null) {
-<<<<<<< HEAD
-            ObjModelServer model = ObjModelServer.createServerObjModel(path); //TODO GET THE PATH FROM HERE
+            ObjModelData model = DynamXContext.getObjModelDataFromCache(path);
             String modelPath = DynamXMain.resDir + File.separator + path.getPackName() + File.separator + "assets" + //todo prevents from searching in zip files : we use the pack name
                     File.separator + path.getModelPath().getNamespace() + File.separator + path.getModelPath().getPath().replace("/", File.separator);
             String modelName = modelPath.substring(modelPath.lastIndexOf(File.separator) + 1);
             File file = new File(modelPath.replace(".obj", "_" +lowerCaseObjectName+"_"+ DynamXConstants.DC_FILE_VERSION + ".dc"));
-=======
-            ObjModelData model = DynamXContext.getObjModelDataFromCache(path);
->>>>>>> 67e1ed08
 
             float[] pos = lowerCaseObjectName.isEmpty() ? model.getVerticesPos() : model.getVerticesPos(lowerCaseObjectName);
             int[] indices = lowerCaseObjectName.isEmpty() ? model.getAllMeshIndices() : model.getMeshIndices(lowerCaseObjectName);
