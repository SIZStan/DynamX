--- conflicted
+++ resolved
@@ -70,13 +70,8 @@
             }
         }
         if (shapeGenerator == null) {
-<<<<<<< HEAD
             ObjModelData model = DynamXContext.getObjModelDataFromCache(path);
-            String modelPath = DynamXMain.resDir + File.separator + path.getPackName() + File.separator + "assets" + //todo prevents from searching in zip files : we use the pack name
-=======
-            ObjModelServer model = ObjModelServer.createServerObjModel(path); //TODO GET THE PATH FROM HERE
             String modelPath = DynamXMain.resDir + File.separator + path.getPackName() + File.separator + "assets" + //todo prevents from saving in zip files : we use the pack name
->>>>>>> 2a463063
                     File.separator + path.getModelPath().getNamespace() + File.separator + path.getModelPath().getPath().replace("/", File.separator);
             String modelName = modelPath.substring(modelPath.lastIndexOf(File.separator) + 1);
             File file = new File(modelPath.replace(".obj", "_" +lowerCaseObjectName+"_"+ DynamXConstants.DC_FILE_VERSION + ".dc"));
