--- conflicted
+++ resolved
@@ -27,20 +27,17 @@
 import net.minecraft.nbt.NBTTagList;
 import net.minecraft.util.EntitySelectors;
 import net.minecraft.util.EnumHand;
-import net.minecraft.util.ResourceLocation;
 import net.minecraft.util.math.AxisAlignedBB;
 import net.minecraft.util.math.BlockPos;
 import net.minecraft.util.math.RayTraceResult;
 import net.minecraft.util.math.Vec3d;
 import net.minecraft.world.World;
 import org.apache.commons.io.output.ByteArrayOutputStream;
-import org.lwjgl.BufferUtils;
 
 import javax.annotation.Nullable;
 import java.io.IOException;
 import java.io.InputStream;
 import java.nio.FloatBuffer;
-import java.nio.IntBuffer;
 import java.util.ArrayList;
 import java.util.List;
 import java.util.function.Predicate;
@@ -90,15 +87,11 @@
      */
     public static ObjModelPath getModelPath(String packName, ResourceLocation model) {
         PackInfo info = DynamXObjectLoaders.PACKS.findPackInfoByPackName(packName);
-<<<<<<< HEAD
-        return new ObjModelPath(info == null ? packName : info.getPathName(), model);
-=======
         if (info == null) {
             System.err.println("WTF PACK INFO " + packName + " NOT FOUND");
             return new ObjModelPath(new PackInfo(packName, ContentPackType.FOLDER), RegistryNameSetter.getDynamXModelResourceLocation(model));
         }
-        return new ObjModelPath(info, RegistryNameSetter.getDynamXModelResourceLocation(model));
->>>>>>> bb6ecfb5
+        return new ObjModelPath(info == null ? packName : info.getPathName(), RegistryNameSetter.getDynamXModelResourceLocation(model));
     }
 
     public static byte[] readInputStream(InputStream resource) throws IOException {
@@ -298,7 +291,6 @@
         return vector3fList;
     }
 
-<<<<<<< HEAD
     public static IntBuffer createIntBuffer(int[] data) {
         IntBuffer buffer = BufferUtils.createIntBuffer(data.length);
         buffer.put(data);
@@ -312,7 +304,7 @@
         buffer.flip();
         return buffer;
     }
-=======
+
     //DUPLICATE (function is already in the BasicsAddon)
     public static int getSpeed(BaseVehicleEntity<?> entity) {
         EngineModule engine = entity.getModuleByType(EngineModule.class);
@@ -324,5 +316,4 @@
         return -1;
     }
 
->>>>>>> bb6ecfb5
 }