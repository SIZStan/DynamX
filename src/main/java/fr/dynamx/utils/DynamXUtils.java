--- conflicted
+++ resolved
@@ -394,13 +394,8 @@
             if (te instanceof IPackInfoReloadListener)
                 ((IPackInfoReloadListener) te).onPackInfosReloaded();
         }
-<<<<<<< HEAD
-        if(w.isRemote)
+        if (w.isRemote)
             DynamXContext.getDxModelRegistry().onPackInfosReloaded();
-=======
-        if (w.isRemote)
-            DynamXContext.getObjModelRegistry().onPackInfosReloaded();
->>>>>>> b391f836
     }
 
     /**
