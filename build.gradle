--- conflicted
+++ resolved
@@ -62,18 +62,12 @@
 }
 
 dependencies {
-<<<<<<< HEAD
-    compile 'com.github.stephengold:Libbulletjme:' + libbulletjme_version
-    compile "fr.aym.acsguis:ACsGuis:1.2.4-1c"
-    compile('org.spongepowered:mixin:0.8.3-SNAPSHOT') {
-=======
     minecraft 'net.minecraftforge:forge:1.12.2-14.23.5.2860'
 
     implementation 'com.github.stephengold:Libbulletjme:' + libbulletjme_version
-    implementation "fr.aym.acsguis:ACsGuis:1.2.3-2"
+    compile "fr.aym.acsguis:ACsGuis:1.2.4-1c"
     implementation ":ModProtectionLib:1.2.4"
     implementation('org.spongepowered:mixin:0.8.5') {
->>>>>>> da7e7fd6
         exclude module: 'guava'
         exclude module: 'commons-io'
         exclude module: 'gson'
@@ -87,24 +81,6 @@
     }
     shadow 'com.github.stephengold:Libbulletjme:' + libbulletjme_version
 
-<<<<<<< HEAD
-    shadow fileTree(dir: 'libs', include: '*.jar')
-
-    compileOnly 'org.projectlombok:lombok:1.18.22'
-    annotationProcessor 'org.projectlombok:lombok:1.18.22'
-    annotationProcessor 'org.spongepowered:mixin:0.8.3-SNAPSHOT:processor'
-}
-
-processResources {
-    // this will ensure that this task is redone when the versions change.
-    inputs.property "version", project.version
-    inputs.property "mcversion", project.minecraft.version
-
-    // replace stuff in mcmod.info, nothing else
-    from(sourceSets.main.resources.srcDirs) {
-        include 'mcmod.info'
-=======
->>>>>>> da7e7fd6
 
     shadow fileTree(dir: 'libs', include: '*.jar')
 
