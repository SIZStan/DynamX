--- conflicted
+++ resolved
@@ -70,16 +70,9 @@
     implementation ("net.minecraftforge:mergetool:0.2.3.3") { force = true }
 
     implementation 'com.github.stephengold:Libbulletjme:' + libbulletjme_version
-<<<<<<< HEAD
-    implementation "fr.aym.acsguis:ACsGuis:1.2.8"
-    //implementation "curse.maven:mcgltf-591547:4367036"
-    implementation ":ModProtectionLib:1.3.1"
-    implementation('org.spongepowered:mixin:0.8.3-SNAPSHOT') {
-=======
     implementation "fr.aym.acsguis:ACsGuis:1.2.11-dev2"
     implementation ":ModProtectionLib:1.3.4"
     implementation('org.spongepowered:mixin:0.8.5') {
->>>>>>> b391f836
         exclude module: 'guava'
         exclude module: 'commons-io'
         exclude module: 'gson'
