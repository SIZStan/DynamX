--- conflicted
+++ resolved
@@ -66,11 +66,7 @@
 
     implementation 'com.github.stephengold:Libbulletjme:' + libbulletjme_version
     implementation "fr.aym.acsguis:ACsGuis:1.2.4-5"
-<<<<<<< HEAD
     implementation ":ModProtectionLib:1.2.5"
-=======
-    implementation ":ModProtectionLib:1.2.4"
->>>>>>> 1691d461
     implementation('org.spongepowered:mixin:0.8.3-SNAPSHOT') {
         exclude module: 'guava'
         exclude module: 'commons-io'
